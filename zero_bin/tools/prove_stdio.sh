#!/bin/bash
# ------------------------------------------------------------------------------
# Run prover with the parsed input from the standard terminal.
# To generate the json input file, use the `rpc` tool, for example:
# `cargo run --bin rpc -- fetch --rpc-url http://127.0.0.1:8546 --start-block 2 --end-block 5 > witness.json`

# Args:
# 1 --> Input witness json file
# 2 --> Test run only flag `test_only` (optional)

# We're going to set the parallelism in line with the total cpu count
num_procs=$(nproc)

# Force the working directory to always be the `tools/` directory. 
TOOLS_DIR=$(dirname $(realpath "$0"))

LEADER_OUT_PATH="${TOOLS_DIR}/leader.out"
PROOFS_JSON_PATH="${TOOLS_DIR}/proofs.json"
VERIFY_OUT_PATH="${TOOLS_DIR}/verify.out"
TEST_OUT_PATH="${TOOLS_DIR}/test.out"

# Set the environment variable to let the binary know that we're running in the project workspace.
export CARGO_WORKSPACE_DIR="${TOOLS_DIR}/../"

# Configured Rayon and Tokio with rough defaults
export RAYON_NUM_THREADS=$num_procs
export TOKIO_WORKER_THREADS=$num_procs

export RUST_MIN_STACK=33554432
export RUST_BACKTRACE=full
export RUST_LOG=info
# Script users are running locally, and might benefit from extra perf.
# See also .cargo/config.toml.
export RUSTFLAGS='-C target-cpu=native -Zlinker-features=-lld'

INPUT_FILE=$1
TEST_ONLY=$2

if [[ $INPUT_FILE == "" ]]; then
    echo "Please provide witness json input file, e.g. artifacts/witness_b19240705.json"
    exit 1
fi

if [[ $TEST_ONLY == "test_only" ]]; then
    # Circuit sizes don't matter in test_only mode, so we keep them minimal.
    export ARITHMETIC_CIRCUIT_SIZE="16..17"
    export BYTE_PACKING_CIRCUIT_SIZE="9..10"
    export CPU_CIRCUIT_SIZE="12..13"
    export KECCAK_CIRCUIT_SIZE="14..15"
    export KECCAK_SPONGE_CIRCUIT_SIZE="9..10"
    export LOGIC_CIRCUIT_SIZE="12..13"
    export MEMORY_CIRCUIT_SIZE="17..18"
else
<<<<<<< HEAD
    if [[ $INPUT_FILE == *"witness_b19807080"* ]]; then
      # These sizes are configured specifically for block 19807080. Don't use this in other scenarios
        echo "Using specific circuit sizes for witness_b19807080.json"
        export ARITHMETIC_CIRCUIT_SIZE="16..18"
        export BYTE_PACKING_CIRCUIT_SIZE="15..19"
        export CPU_CIRCUIT_SIZE="17..21"
        export KECCAK_CIRCUIT_SIZE="14..17"
=======
    if [[ $INPUT_FILE == *"witness_b19240705"* ]]; then
        # These sizes are configured specifically for block 19240705. Don't use this in other scenarios.
        echo "Using specific circuit sizes for witness_b19240705.json"
        export ARITHMETIC_CIRCUIT_SIZE="16..19"
        export BYTE_PACKING_CIRCUIT_SIZE="11..15"
        export CPU_CIRCUIT_SIZE="18..21"
        export KECCAK_CIRCUIT_SIZE="15..18"
>>>>>>> 43a984d2
        export KECCAK_SPONGE_CIRCUIT_SIZE="10..13"
        export LOGIC_CIRCUIT_SIZE="13..16"
        export MEMORY_CIRCUIT_SIZE="20..23"
<<<<<<< HEAD
    elif [[ $INPUT_FILE == *"witness_b3_b6"* ]]; then
      # These sizes are configured specifically for custom blocks 3 to 6. Don't use this in other scenarios
        echo "Using specific circuit sizes for witness_b3_b6.json"
        export ARITHMETIC_CIRCUIT_SIZE="16..17"
        export BYTE_PACKING_CIRCUIT_SIZE="12..17"
        export CPU_CIRCUIT_SIZE="14..19"
        export KECCAK_CIRCUIT_SIZE="14..15"
        export KECCAK_SPONGE_CIRCUIT_SIZE="10..11"
        export LOGIC_CIRCUIT_SIZE="12..13"
        export MEMORY_CIRCUIT_SIZE="17..21"
=======
    elif [[ $INPUT_FILE == *"witness_b2_b7"* ]]; then
        # These sizes are configured specifically for custom small blocks. Don't use this in other scenarios.
        echo "Using specific circuit sizes for witness_b2_b7.json"
        export ARITHMETIC_CIRCUIT_SIZE="16..17"
        export BYTE_PACKING_CIRCUIT_SIZE="9..11"
        export CPU_CIRCUIT_SIZE="16..17"
        export KECCAK_CIRCUIT_SIZE="14..15"
        export KECCAK_SPONGE_CIRCUIT_SIZE="9..10"
        export LOGIC_CIRCUIT_SIZE="12..13"
        export MEMORY_CIRCUIT_SIZE="18..19"
>>>>>>> 43a984d2
    else
        export ARITHMETIC_CIRCUIT_SIZE="16..23"
        export BYTE_PACKING_CIRCUIT_SIZE="8..21"
        export CPU_CIRCUIT_SIZE="12..25"
        export KECCAK_CIRCUIT_SIZE="14..20"
        export KECCAK_SPONGE_CIRCUIT_SIZE="9..15"
        export LOGIC_CIRCUIT_SIZE="12..18"
        export MEMORY_CIRCUIT_SIZE="17..28"
    fi
fi


# If we run ./prove_stdio.sh <witness file name> test_only, we'll generate a dummy
# proof. This is useful for quickly testing decoding and all of the
# other non-proving code.
if [[ $TEST_ONLY == "test_only" ]]; then
    cargo run --release --features test_only --bin leader -- --runtime in-memory --load-strategy on-demand stdio < $INPUT_FILE | tee $TEST_OUT_PATH
    if grep -q 'All proof witnesses have been generated successfully.' $TEST_OUT_PATH; then
        echo -e "\n\nSuccess - Note this was just a test, not a proof"
        exit
    else
         echo "Failed to create proof witnesses. See \"zk_evm/tools/test.out\" for more details."
        exit 1
    fi
fi

cargo build --release --jobs "$num_procs"

start_time=$(date +%s%N)
"${TOOLS_DIR}/../../target/release/leader" --runtime in-memory --load-strategy on-demand stdio < $INPUT_FILE | tee $LEADER_OUT_PATH
end_time=$(date +%s%N)

tail -n 1 $LEADER_OUT_PATH > $PROOFS_JSON_PATH

"${TOOLS_DIR}/../../target/release/verifier" -f $PROOFS_JSON_PATH | tee $VERIFY_OUT_PATH

if grep -q 'All proofs verified successfully!' $VERIFY_OUT_PATH; then
    duration_ns=$((end_time - start_time))
    duration_sec=$(echo "$duration_ns / 1000000000" | bc -l)
    echo "Success!"
    echo "Duration:" $duration_sec " seconds"
    echo "Note, this duration is inclusive of circuit handling and overall process initialization";
else
    echo "there was an issue with proof verification";
    exit 1
fi

<|MERGE_RESOLUTION|>--- conflicted
+++ resolved
@@ -51,49 +51,26 @@
     export LOGIC_CIRCUIT_SIZE="12..13"
     export MEMORY_CIRCUIT_SIZE="17..18"
 else
-<<<<<<< HEAD
     if [[ $INPUT_FILE == *"witness_b19807080"* ]]; then
       # These sizes are configured specifically for block 19807080. Don't use this in other scenarios
         echo "Using specific circuit sizes for witness_b19807080.json"
         export ARITHMETIC_CIRCUIT_SIZE="16..18"
-        export BYTE_PACKING_CIRCUIT_SIZE="15..19"
+        export BYTE_PACKING_CIRCUIT_SIZE="11..15"
         export CPU_CIRCUIT_SIZE="17..21"
         export KECCAK_CIRCUIT_SIZE="14..17"
-=======
-    if [[ $INPUT_FILE == *"witness_b19240705"* ]]; then
-        # These sizes are configured specifically for block 19240705. Don't use this in other scenarios.
-        echo "Using specific circuit sizes for witness_b19240705.json"
-        export ARITHMETIC_CIRCUIT_SIZE="16..19"
-        export BYTE_PACKING_CIRCUIT_SIZE="11..15"
-        export CPU_CIRCUIT_SIZE="18..21"
-        export KECCAK_CIRCUIT_SIZE="15..18"
->>>>>>> 43a984d2
         export KECCAK_SPONGE_CIRCUIT_SIZE="10..13"
         export LOGIC_CIRCUIT_SIZE="13..16"
-        export MEMORY_CIRCUIT_SIZE="20..23"
-<<<<<<< HEAD
+        export MEMORY_CIRCUIT_SIZE="19..23"
     elif [[ $INPUT_FILE == *"witness_b3_b6"* ]]; then
       # These sizes are configured specifically for custom blocks 3 to 6. Don't use this in other scenarios
         echo "Using specific circuit sizes for witness_b3_b6.json"
         export ARITHMETIC_CIRCUIT_SIZE="16..17"
-        export BYTE_PACKING_CIRCUIT_SIZE="12..17"
+        export BYTE_PACKING_CIRCUIT_SIZE="8..14"
         export CPU_CIRCUIT_SIZE="14..19"
         export KECCAK_CIRCUIT_SIZE="14..15"
         export KECCAK_SPONGE_CIRCUIT_SIZE="10..11"
         export LOGIC_CIRCUIT_SIZE="12..13"
         export MEMORY_CIRCUIT_SIZE="17..21"
-=======
-    elif [[ $INPUT_FILE == *"witness_b2_b7"* ]]; then
-        # These sizes are configured specifically for custom small blocks. Don't use this in other scenarios.
-        echo "Using specific circuit sizes for witness_b2_b7.json"
-        export ARITHMETIC_CIRCUIT_SIZE="16..17"
-        export BYTE_PACKING_CIRCUIT_SIZE="9..11"
-        export CPU_CIRCUIT_SIZE="16..17"
-        export KECCAK_CIRCUIT_SIZE="14..15"
-        export KECCAK_SPONGE_CIRCUIT_SIZE="9..10"
-        export LOGIC_CIRCUIT_SIZE="12..13"
-        export MEMORY_CIRCUIT_SIZE="18..19"
->>>>>>> 43a984d2
     else
         export ARITHMETIC_CIRCUIT_SIZE="16..23"
         export BYTE_PACKING_CIRCUIT_SIZE="8..21"
