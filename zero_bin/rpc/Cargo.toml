[package]
name = "rpc"
authors = ["Polygon Zero <zbrown@polygon.technology>"]
version = "0.1.0"
edition.workspace = true
license.workspace = true
repository.workspace = true
keywords.workspace = true
categories.workspace = true

[dependencies]
__compat_primitive_types = { workspace = true }
alloy.workspace = true
anyhow = { workspace = true }
clap = { workspace = true }
evm_arithmetization = { workspace = true }
futures = { workspace = true }
hex = { workspace = true }
mpt_trie = { workspace = true }
serde = { workspace = true }
serde_json = { workspace = true }
tokio = { workspace = true }
tower = { workspace = true, features = ["retry"] }
<<<<<<< HEAD
trace_decoder = { workspace = true }
tracing-subscriber = { workspace = true }
url = { workspace = true }
=======
lru = { workspace = true }
>>>>>>> d02e1509

# Local dependencies
compat = { workspace = true }
zero_bin_common = { workspace = true }
prover = { workspace = true }<|MERGE_RESOLUTION|>--- conflicted
+++ resolved
@@ -16,18 +16,15 @@
 evm_arithmetization = { workspace = true }
 futures = { workspace = true }
 hex = { workspace = true }
+lru = { workspace = true }
 mpt_trie = { workspace = true }
 serde = { workspace = true }
 serde_json = { workspace = true }
 tokio = { workspace = true }
 tower = { workspace = true, features = ["retry"] }
-<<<<<<< HEAD
 trace_decoder = { workspace = true }
 tracing-subscriber = { workspace = true }
 url = { workspace = true }
-=======
-lru = { workspace = true }
->>>>>>> d02e1509
 
 # Local dependencies
 compat = { workspace = true }
