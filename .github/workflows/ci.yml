name: Continuous Integration

on:
  push:
    branches: [main]
  pull_request:
    branches:
      - "**"
  workflow_dispatch:
    branches:
      - "**"

concurrency:
  group: ${{ github.workflow }}-${{ github.head_ref || github.run_id }}
  cancel-in-progress: true

env:
  CARGO_TERM_COLOR: always

jobs:
  test_mpt_trie:
    name: Test mpt_trie
    runs-on: ubuntu-latest
    timeout-minutes: 30
    if: "! contains(toJSON(github.event.commits.*.message), '[skip-ci]')"
    steps:
      - name: Checkout sources
        uses: actions/checkout@v4
        with:
          submodules: true

      - name: Install stable toolchain
        uses: dtolnay/rust-toolchain@stable

      - name: Set up rust cache
        uses: Swatinem/rust-cache@v2
        with:
          cache-on-failure: true

      - name: Test in mpt_trie subdirectory
        run: cargo test --manifest-path mpt_trie/Cargo.toml
        env:
          RUSTFLAGS: -Copt-level=3 -Cdebug-assertions -Coverflow-checks=y -Cdebuginfo=0
          RUST_LOG: 1
          CARGO_INCREMENTAL: 1
          RUST_BACKTRACE: 1

  test_trace_decoder:
    name: Test trace_decoder
    runs-on: ubuntu-latest
    timeout-minutes: 30
    if: "! contains(toJSON(github.event.commits.*.message), '[skip-ci]')"
    steps:
      - name: Checkout sources
        uses: actions/checkout@v4
        with:
          submodules: true

      - name: Install nightly toolchain
        uses: dtolnay/rust-toolchain@nightly

      - name: Set up rust cache
        uses: Swatinem/rust-cache@v2
        with:
          cache-on-failure: true

      - name: Test in trace_decoder subdirectory
        run: cargo test --manifest-path trace_decoder/Cargo.toml
        env:
          RUSTFLAGS: -Copt-level=3 -Cdebug-assertions -Coverflow-checks=y -Cdebuginfo=0
          RUST_LOG: 1
          CARGO_INCREMENTAL: 1
          RUST_BACKTRACE: 1

  test_proof_gen:
    name: Test proof_gen
    runs-on: ubuntu-latest
    timeout-minutes: 30
    if: "! contains(toJSON(github.event.commits.*.message), '[skip-ci]')"
    steps:
      - name: Checkout sources
        uses: actions/checkout@v4
        with:
          submodules: true

      - name: Install nightly toolchain
        uses: dtolnay/rust-toolchain@nightly

      - name: Set up rust cache
        uses: Swatinem/rust-cache@v2
        with:
          cache-on-failure: true

      - name: Test in proof_gen subdirectory
        run: cargo test --manifest-path proof_gen/Cargo.toml
        env:
          RUSTFLAGS: -Copt-level=3 -Cdebug-assertions -Coverflow-checks=y -Cdebuginfo=0
          RUST_LOG: 1
          CARGO_INCREMENTAL: 1
          RUST_BACKTRACE: 1

  test_evm_arithmetization:
    name: Test evm_arithmetization
    runs-on: ubuntu-latest
    timeout-minutes: 30
    if: "! contains(toJSON(github.event.commits.*.message), '[skip-ci]')"
    steps:
      - name: Checkout sources
        uses: actions/checkout@v4
        with:
          submodules: true

      - name: Install nightly toolchain
        uses: dtolnay/rust-toolchain@nightly

      - name: Set up rust cache
        uses: Swatinem/rust-cache@v2
        with:
          cache-on-failure: true

      - name: Test in evm_arithmetization subdirectory
        run: cargo test --manifest-path evm_arithmetization/Cargo.toml
        env:
          RUSTFLAGS: -Copt-level=3 -Cdebug-assertions -Coverflow-checks=y -Cdebuginfo=0
          RUST_LOG: 1
          CARGO_INCREMENTAL: 1
          RUST_BACKTRACE: 1

  lints:
    name: Rustdoc, Formatting and Clippy
    runs-on: ubuntu-latest
    timeout-minutes: 10
    if: "! contains(toJSON(github.event.commits.*.message), '[skip-ci]')"
    steps:
      - name: Checkout sources
        uses: actions/checkout@v4
        with:
          submodules: true

      - name: Install nightly toolchain
        uses: dtolnay/rust-toolchain@nightly
        with:
          components: rustfmt, clippy

      - name: Set up rust cache
        uses: Swatinem/rust-cache@v2
        with:
          cache-on-failure: true

      - name: Run cargo fmt
        run: cargo fmt --all --check

      - name: Run cargo clippy
<<<<<<< HEAD
        run: cargo clippy --all-features --all-targets -- -D warnings -A incomplete-features -A clippy::doc_lazy_continuation
=======
        run: cargo clippy --all-features --all-targets -- -D warnings -A incomplete-features

      - name: Rustdoc
        run: cargo doc --all
>>>>>>> 677dc0dc
<|MERGE_RESOLUTION|>--- conflicted
+++ resolved
@@ -151,11 +151,4 @@
         run: cargo fmt --all --check
 
       - name: Run cargo clippy
-<<<<<<< HEAD
-        run: cargo clippy --all-features --all-targets -- -D warnings -A incomplete-features -A clippy::doc_lazy_continuation
-=======
-        run: cargo clippy --all-features --all-targets -- -D warnings -A incomplete-features
-
-      - name: Rustdoc
-        run: cargo doc --all
->>>>>>> 677dc0dc
+        run: cargo clippy --all-features --all-targets -- -D warnings -A incomplete-features -A clippy::doc_lazy_continuation