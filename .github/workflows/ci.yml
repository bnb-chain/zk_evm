--- conflicted
+++ resolved
@@ -151,9 +151,36 @@
           CARGO_INCREMENTAL: 1
           RUST_BACKTRACE: 1
 
-<<<<<<< HEAD
+  test_zk_evm_proc_macro:
+    name: Test zk_evm_proc_macro
+    runs-on: ubuntu-latest
+    timeout-minutes: 30
+    if: "! contains(toJSON(github.event.commits.*.message), '[skip-ci]')"
+    steps:
+      - name: Checkout sources
+        uses: actions/checkout@v4
+
+      - name: Install nightly toolchain
+        uses: dtolnay/rust-toolchain@nightly
+
+      - name: Set up rust cache
+        uses: Swatinem/rust-cache@v2
+        with:
+          cache-on-failure: true
+
+      - name: Test in proc_macro subdirectory
+        run: cargo test --manifest-path proc_macro/Cargo.toml
+        env:
+          RUSTFLAGS: -Copt-level=3 -Cdebug-assertions -Coverflow-checks=y -Cdebuginfo=0
+          RUST_LOG: 1
+          CARGO_INCREMENTAL: 1
+          RUST_BACKTRACE: 1
+
+  simple_proof_regular:
+    name: Execute bash script to generate and verify a proof for a small block.
+    runs-on: zero-ci
+
   # TODO: Update artifact files
-
   # simple_proof_regular:
   #   name: Execute bash script to generate and verify a proof for a small block.
   #   runs-on: zero-ci
@@ -192,71 +219,6 @@
   #       run: |
   #         pushd zero_bin/tools
   #         ./prove_stdio.sh artifacts/witness_b2_b7.json
-=======
-  test_zk_evm_proc_macro:
-    name: Test zk_evm_proc_macro
-    runs-on: ubuntu-latest
-    timeout-minutes: 30
-    if: "! contains(toJSON(github.event.commits.*.message), '[skip-ci]')"
-    steps:
-      - name: Checkout sources
-        uses: actions/checkout@v4
-
-      - name: Install nightly toolchain
-        uses: dtolnay/rust-toolchain@nightly
-
-      - name: Set up rust cache
-        uses: Swatinem/rust-cache@v2
-        with:
-          cache-on-failure: true
-
-      - name: Test in proc_macro subdirectory
-        run: cargo test --manifest-path proc_macro/Cargo.toml
-        env:
-          RUSTFLAGS: -Copt-level=3 -Cdebug-assertions -Coverflow-checks=y -Cdebuginfo=0
-          RUST_LOG: 1
-          CARGO_INCREMENTAL: 1
-          RUST_BACKTRACE: 1
-
-  simple_proof_regular:
-    name: Execute bash script to generate and verify a proof for a small block.
-    runs-on: zero-ci
-
-    steps:
-      - name: Checkout code
-        uses: actions/checkout@v3
-
-      - name: Run the script
-        run: |
-          pushd zero_bin/tools
-          ./prove_stdio.sh artifacts/witness_b19240705.json
-
-  simple_proof_witness_only:
-    name: Execute bash script to generate the proof witness for a small block.
-    runs-on: zero-ci
-
-    steps:
-      - name: Checkout code
-        uses: actions/checkout@v3
-
-      - name: Run the script
-        run: |
-          pushd zero_bin/tools
-          ./prove_stdio.sh artifacts/witness_b19240705.json test_only
-
-  multi_blocks_proof_regular:
-    name: Execute bash script to generate and verify a proof for multiple blocks using parallel proving.
-    runs-on: zero-ci
-
-    steps:
-      - name: Checkout code
-        uses: actions/checkout@v3
-
-      - name: Run the script
-        run: |
-          pushd zero_bin/tools
-          ./prove_stdio.sh artifacts/witness_b2_b7.json
->>>>>>> 439b8c22
 
   lints:
     name: Rustdoc, Formatting and Clippy
