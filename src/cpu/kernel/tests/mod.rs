--- conflicted
+++ resolved
@@ -1,10 +1,7 @@
 mod account_code;
 mod balance;
-<<<<<<< HEAD
 mod bignum;
-=======
 mod bn254;
->>>>>>> 9d089c52
 mod core;
 mod ecc;
 mod exp;
