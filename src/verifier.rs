--- conflicted
+++ resolved
@@ -52,13 +52,9 @@
     let AllProofChallenges {
         stark_challenges,
         ctl_challenges,
-<<<<<<< HEAD
-    } = all_proof.get_challenges(config);
-=======
     } = all_proof
-        .get_challenges(all_stark, config)
+        .get_challenges(config)
         .map_err(|_| anyhow::Error::msg("Invalid sampling of proof challenges."))?;
->>>>>>> 075f8b3c
 
     let num_lookup_columns = all_stark.num_lookups_helper_columns(config);
 
@@ -324,15 +320,9 @@
     let StarkOpeningSet {
         local_values,
         next_values,
-<<<<<<< HEAD
         auxiliary_polys,
         auxiliary_polys_next,
-        ctl_zs_last,
-=======
-        permutation_ctl_zs,
-        permutation_ctl_zs_next,
         ctl_zs_first,
->>>>>>> 075f8b3c
         quotient_polys,
     } = &proof.openings;
     let vars = StarkEvaluationVars {
@@ -445,15 +435,9 @@
     let StarkOpeningSet {
         local_values,
         next_values,
-<<<<<<< HEAD
         auxiliary_polys,
         auxiliary_polys_next,
-        ctl_zs_last,
-=======
-        permutation_ctl_zs,
-        permutation_ctl_zs_next,
         ctl_zs_first,
->>>>>>> 075f8b3c
         quotient_polys,
     } = openings;
 
@@ -468,15 +452,9 @@
 
     ensure!(local_values.len() == S::COLUMNS);
     ensure!(next_values.len() == S::COLUMNS);
-<<<<<<< HEAD
     ensure!(auxiliary_polys.len() == num_auxiliary);
     ensure!(auxiliary_polys_next.len() == num_auxiliary);
-    ensure!(ctl_zs_last.len() == num_ctl_zs);
-=======
-    ensure!(permutation_ctl_zs.len() == num_zs);
-    ensure!(permutation_ctl_zs_next.len() == num_zs);
     ensure!(ctl_zs_first.len() == num_ctl_zs);
->>>>>>> 075f8b3c
     ensure!(quotient_polys.len() == stark.num_quotient_polys(config));
 
     Ok(())
