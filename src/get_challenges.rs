use ethereum_types::{BigEndianHash, H256, U256};
use plonky2::field::extension::Extendable;
use plonky2::fri::proof::{FriProof, FriProofTarget};
use plonky2::hash::hash_types::RichField;
use plonky2::iop::challenger::{Challenger, RecursiveChallenger};
use plonky2::plonk::circuit_builder::CircuitBuilder;
use plonky2::plonk::config::{AlgebraicHasher, GenericConfig};

use crate::all_stark::{AllStark, NUM_TABLES};
use crate::config::StarkConfig;
use crate::cross_table_lookup::get_grand_product_challenge_set;
use crate::proof::*;
use crate::util::{h256_limbs, u256_limbs, u256_to_u32, u256_to_u64};
use crate::witness::errors::ProgramError;

fn observe_root<F: RichField + Extendable<D>, C: GenericConfig<D, F = F>, const D: usize>(
    challenger: &mut Challenger<F, C::Hasher>,
    root: H256,
) {
    for limb in root.into_uint().0.into_iter() {
        challenger.observe_element(F::from_canonical_u32(limb as u32));
        challenger.observe_element(F::from_canonical_u32((limb >> 32) as u32));
    }
}

fn observe_trie_roots<F: RichField + Extendable<D>, C: GenericConfig<D, F = F>, const D: usize>(
    challenger: &mut Challenger<F, C::Hasher>,
    trie_roots: &TrieRoots,
) {
    observe_root::<F, C, D>(challenger, trie_roots.state_root);
    observe_root::<F, C, D>(challenger, trie_roots.transactions_root);
    observe_root::<F, C, D>(challenger, trie_roots.receipts_root);
}

fn observe_trie_roots_target<
    F: RichField + Extendable<D>,
    C: GenericConfig<D, F = F>,
    const D: usize,
>(
    challenger: &mut RecursiveChallenger<F, C::Hasher, D>,
    trie_roots: &TrieRootsTarget,
) where
    C::Hasher: AlgebraicHasher<F>,
{
    challenger.observe_elements(&trie_roots.state_root);
    challenger.observe_elements(&trie_roots.transactions_root);
    challenger.observe_elements(&trie_roots.receipts_root);
}

fn observe_block_metadata<
    F: RichField + Extendable<D>,
    C: GenericConfig<D, F = F>,
    const D: usize,
>(
    challenger: &mut Challenger<F, C::Hasher>,
    block_metadata: &BlockMetadata,
) -> Result<(), ProgramError> {
    challenger.observe_elements(
        &u256_limbs::<F>(U256::from_big_endian(&block_metadata.block_beneficiary.0))[..5],
    );
    challenger.observe_element(u256_to_u32(block_metadata.block_timestamp)?);
    challenger.observe_element(u256_to_u32(block_metadata.block_number)?);
    challenger.observe_element(u256_to_u32(block_metadata.block_difficulty)?);
    challenger.observe_element(u256_to_u32(block_metadata.block_gaslimit)?);
    challenger.observe_element(u256_to_u32(block_metadata.block_chain_id)?);
    let basefee = u256_to_u64(block_metadata.block_base_fee)?;
    challenger.observe_element(basefee.0);
    challenger.observe_element(basefee.1);
    challenger.observe_element(u256_to_u32(block_metadata.block_gas_used)?);
    for i in 0..8 {
        challenger.observe_elements(&u256_limbs(block_metadata.block_bloom[i]));
    }

    Ok(())
}

fn observe_block_metadata_target<
    F: RichField + Extendable<D>,
    C: GenericConfig<D, F = F>,
    const D: usize,
>(
    challenger: &mut RecursiveChallenger<F, C::Hasher, D>,
    block_metadata: &BlockMetadataTarget,
) where
    C::Hasher: AlgebraicHasher<F>,
{
    challenger.observe_elements(&block_metadata.block_beneficiary);
    challenger.observe_element(block_metadata.block_timestamp);
    challenger.observe_element(block_metadata.block_number);
    challenger.observe_element(block_metadata.block_difficulty);
    challenger.observe_element(block_metadata.block_gaslimit);
    challenger.observe_element(block_metadata.block_chain_id);
    challenger.observe_elements(&block_metadata.block_base_fee);
    challenger.observe_element(block_metadata.block_gas_used);
    challenger.observe_elements(&block_metadata.block_bloom);
}

fn observe_extra_block_data<
    F: RichField + Extendable<D>,
    C: GenericConfig<D, F = F>,
    const D: usize,
>(
    challenger: &mut Challenger<F, C::Hasher>,
    extra_data: &ExtraBlockData,
) -> Result<(), ProgramError> {
    challenger.observe_element(u256_to_u32(extra_data.txn_number_before)?);
    challenger.observe_element(u256_to_u32(extra_data.txn_number_after)?);
    challenger.observe_element(u256_to_u32(extra_data.gas_used_before)?);
    challenger.observe_element(u256_to_u32(extra_data.gas_used_after)?);
    for i in 0..8 {
        challenger.observe_elements(&u256_limbs(extra_data.block_bloom_before[i]));
    }
    for i in 0..8 {
        challenger.observe_elements(&u256_limbs(extra_data.block_bloom_after[i]));
    }

    Ok(())
}

fn observe_extra_block_data_target<
    F: RichField + Extendable<D>,
    C: GenericConfig<D, F = F>,
    const D: usize,
>(
    challenger: &mut RecursiveChallenger<F, C::Hasher, D>,
    extra_data: &ExtraBlockDataTarget,
) where
    C::Hasher: AlgebraicHasher<F>,
{
    challenger.observe_element(extra_data.txn_number_before);
    challenger.observe_element(extra_data.txn_number_after);
    challenger.observe_element(extra_data.gas_used_before);
    challenger.observe_element(extra_data.gas_used_after);
    challenger.observe_elements(&extra_data.block_bloom_before);
    challenger.observe_elements(&extra_data.block_bloom_after);
}

fn observe_block_hashes<
    F: RichField + Extendable<D>,
    C: GenericConfig<D, F = F>,
    const D: usize,
>(
    challenger: &mut Challenger<F, C::Hasher>,
    block_hashes: &BlockHashes,
) {
    for i in 0..256 {
        challenger.observe_elements(&h256_limbs::<F>(block_hashes.prev_hashes[i]));
    }
    challenger.observe_elements(&h256_limbs::<F>(block_hashes.cur_hash));
}

fn observe_block_hashes_target<
    F: RichField + Extendable<D>,
    C: GenericConfig<D, F = F>,
    const D: usize,
>(
    challenger: &mut RecursiveChallenger<F, C::Hasher, D>,
    block_hashes: &BlockHashesTarget,
) where
    C::Hasher: AlgebraicHasher<F>,
{
    challenger.observe_elements(&block_hashes.prev_hashes);
    challenger.observe_elements(&block_hashes.cur_hash);
}

pub(crate) fn observe_public_values<
    F: RichField + Extendable<D>,
    C: GenericConfig<D, F = F>,
    const D: usize,
>(
    challenger: &mut Challenger<F, C::Hasher>,
    public_values: &PublicValues,
) -> Result<(), ProgramError> {
    observe_trie_roots::<F, C, D>(challenger, &public_values.trie_roots_before);
    observe_trie_roots::<F, C, D>(challenger, &public_values.trie_roots_after);
    observe_block_metadata::<F, C, D>(challenger, &public_values.block_metadata)?;
    observe_block_hashes::<F, C, D>(challenger, &public_values.block_hashes);
    observe_extra_block_data::<F, C, D>(challenger, &public_values.extra_block_data)
}

pub(crate) fn observe_public_values_target<
    F: RichField + Extendable<D>,
    C: GenericConfig<D, F = F>,
    const D: usize,
>(
    challenger: &mut RecursiveChallenger<F, C::Hasher, D>,
    public_values: &PublicValuesTarget,
) where
    C::Hasher: AlgebraicHasher<F>,
{
    observe_trie_roots_target::<F, C, D>(challenger, &public_values.trie_roots_before);
    observe_trie_roots_target::<F, C, D>(challenger, &public_values.trie_roots_after);
    observe_block_metadata_target::<F, C, D>(challenger, &public_values.block_metadata);
    observe_block_hashes_target::<F, C, D>(challenger, &public_values.block_hashes);
    observe_extra_block_data_target::<F, C, D>(challenger, &public_values.extra_block_data);
}

impl<F: RichField + Extendable<D>, C: GenericConfig<D, F = F>, const D: usize> AllProof<F, C, D> {
    /// Computes all Fiat-Shamir challenges used in the STARK proof.
<<<<<<< HEAD
    pub(crate) fn get_challenges(&self, config: &StarkConfig) -> AllProofChallenges<F, D> {
=======
    pub(crate) fn get_challenges(
        &self,
        all_stark: &AllStark<F, D>,
        config: &StarkConfig,
    ) -> Result<AllProofChallenges<F, D>, ProgramError> {
>>>>>>> 075f8b3c
        let mut challenger = Challenger::<F, C::Hasher>::new();

        for proof in &self.stark_proofs {
            challenger.observe_cap(&proof.proof.trace_cap);
        }

        observe_public_values::<F, C, D>(&mut challenger, &self.public_values)?;

        let ctl_challenges =
            get_grand_product_challenge_set(&mut challenger, config.num_challenges);

<<<<<<< HEAD
        AllProofChallenges {
=======
        let num_permutation_zs = all_stark.nums_permutation_zs(config);
        let num_permutation_batch_sizes = all_stark.permutation_batch_sizes();

        Ok(AllProofChallenges {
>>>>>>> 075f8b3c
            stark_challenges: core::array::from_fn(|i| {
                challenger.compact();
                self.stark_proofs[i]
                    .proof
                    .get_challenges(&mut challenger, config)
            }),
            ctl_challenges,
        })
    }

    #[allow(unused)] // TODO: should be used soon
    pub(crate) fn get_challenger_states(
        &self,
        all_stark: &AllStark<F, D>,
        config: &StarkConfig,
    ) -> AllChallengerState<F, C::Hasher, D> {
        let mut challenger = Challenger::<F, C::Hasher>::new();

        for proof in &self.stark_proofs {
            challenger.observe_cap(&proof.proof.trace_cap);
        }

        observe_public_values::<F, C, D>(&mut challenger, &self.public_values);

        let ctl_challenges =
            get_grand_product_challenge_set(&mut challenger, config.num_challenges);

        let lookups = all_stark.num_lookups_helper_columns(config);

        let mut challenger_states = vec![challenger.compact()];
        for i in 0..NUM_TABLES {
            self.stark_proofs[i]
                .proof
                .get_challenges(&mut challenger, config);
            challenger_states.push(challenger.compact());
        }

        AllChallengerState {
            states: challenger_states.try_into().unwrap(),
            ctl_challenges,
        }
    }
}

impl<F, C, const D: usize> StarkProof<F, C, D>
where
    F: RichField + Extendable<D>,
    C: GenericConfig<D, F = F>,
{
    /// Computes all Fiat-Shamir challenges used in the STARK proof.
    pub(crate) fn get_challenges(
        &self,
        challenger: &mut Challenger<F, C::Hasher>,
        config: &StarkConfig,
    ) -> StarkProofChallenges<F, D> {
        let degree_bits = self.recover_degree_bits(config);

        let StarkProof {
            auxiliary_polys_cap,
            quotient_polys_cap,
            openings,
            opening_proof:
                FriProof {
                    commit_phase_merkle_caps,
                    final_poly,
                    pow_witness,
                    ..
                },
            ..
        } = &self;

        let num_challenges = config.num_challenges;

        challenger.observe_cap(auxiliary_polys_cap);

        let stark_alphas = challenger.get_n_challenges(num_challenges);

        challenger.observe_cap(quotient_polys_cap);
        let stark_zeta = challenger.get_extension_challenge::<D>();

        challenger.observe_openings(&openings.to_fri_openings());

        StarkProofChallenges {
            stark_alphas,
            stark_zeta,
            fri_challenges: challenger.fri_challenges::<C, D>(
                commit_phase_merkle_caps,
                final_poly,
                *pow_witness,
                degree_bits,
                &config.fri_config,
            ),
        }
    }
}

impl<const D: usize> StarkProofTarget<D> {
    pub(crate) fn get_challenges<F: RichField + Extendable<D>, C: GenericConfig<D, F = F>>(
        &self,
        builder: &mut CircuitBuilder<F, D>,
        challenger: &mut RecursiveChallenger<F, C::Hasher, D>,
        config: &StarkConfig,
    ) -> StarkProofChallengesTarget<D>
    where
        C::Hasher: AlgebraicHasher<F>,
    {
        let StarkProofTarget {
            auxiliary_polys_cap: auxiliary_polys,
            quotient_polys_cap,
            openings,
            opening_proof:
                FriProofTarget {
                    commit_phase_merkle_caps,
                    final_poly,
                    pow_witness,
                    ..
                },
            ..
        } = &self;

        let num_challenges = config.num_challenges;

        challenger.observe_cap(auxiliary_polys);

        let stark_alphas = challenger.get_n_challenges(builder, num_challenges);

        challenger.observe_cap(quotient_polys_cap);
        let stark_zeta = challenger.get_extension_challenge(builder);

        challenger.observe_openings(&openings.to_fri_openings(builder.zero()));

        StarkProofChallengesTarget {
            stark_alphas,
            stark_zeta,
            fri_challenges: challenger.fri_challenges(
                builder,
                commit_phase_merkle_caps,
                final_poly,
                *pow_witness,
                &config.fri_config,
            ),
        }
    }
}<|MERGE_RESOLUTION|>--- conflicted
+++ resolved
@@ -197,15 +197,10 @@
 
 impl<F: RichField + Extendable<D>, C: GenericConfig<D, F = F>, const D: usize> AllProof<F, C, D> {
     /// Computes all Fiat-Shamir challenges used in the STARK proof.
-<<<<<<< HEAD
-    pub(crate) fn get_challenges(&self, config: &StarkConfig) -> AllProofChallenges<F, D> {
-=======
     pub(crate) fn get_challenges(
         &self,
-        all_stark: &AllStark<F, D>,
         config: &StarkConfig,
     ) -> Result<AllProofChallenges<F, D>, ProgramError> {
->>>>>>> 075f8b3c
         let mut challenger = Challenger::<F, C::Hasher>::new();
 
         for proof in &self.stark_proofs {
@@ -217,14 +212,7 @@
         let ctl_challenges =
             get_grand_product_challenge_set(&mut challenger, config.num_challenges);
 
-<<<<<<< HEAD
-        AllProofChallenges {
-=======
-        let num_permutation_zs = all_stark.nums_permutation_zs(config);
-        let num_permutation_batch_sizes = all_stark.permutation_batch_sizes();
-
         Ok(AllProofChallenges {
->>>>>>> 075f8b3c
             stark_challenges: core::array::from_fn(|i| {
                 challenger.compact();
                 self.stark_proofs[i]
