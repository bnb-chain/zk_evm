--- conflicted
+++ resolved
@@ -45,11 +45,6 @@
 /// Generates a transaction proof from some IR data.
 pub fn generate_txn_proof(
     p_state: &ProverState,
-<<<<<<< HEAD
-    // gen_inputs: TxnProofGenIR, // TODO: bring back import from trace_decoder once SMT logic is
-    // implemented
-=======
->>>>>>> 1ccc7fcc
     gen_inputs: GenerationInputs,
     abort_signal: Option<Arc<AtomicBool>>,
 ) -> ProofGenResult<GeneratedTxnProof> {
