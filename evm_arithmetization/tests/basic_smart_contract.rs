--- conflicted
+++ resolved
@@ -2,21 +2,15 @@
 use std::str::FromStr;
 use std::time::Duration;
 
-<<<<<<< HEAD
-use env_logger::{try_init_from_env, Env, DEFAULT_FILTER_ENV};
 use ethereum_types::{Address, BigEndianHash, H160, H256, U256};
-=======
-use ethereum_types::{Address, H256, U256};
->>>>>>> 2ad611ae
 use evm_arithmetization::cpu::kernel::opcodes::{get_opcode, get_push_opcode};
 use evm_arithmetization::generation::mpt::{AccountRlp, LegacyReceiptRlp};
 use evm_arithmetization::generation::{GenerationInputs, TrieInputs};
 use evm_arithmetization::proof::{BlockHashes, BlockMetadata, TrieRoots};
 use evm_arithmetization::prover::prove;
 use evm_arithmetization::testing_utils::{
-    beacon_roots_account_nibbles, beacon_roots_contract_from_storage, eth_to_wei,
-    ger_account_nibbles, init_logger, preinitialized_state_and_storage_tries,
-    update_beacon_roots_account_storage, GLOBAL_EXIT_ROOT_ACCOUNT,
+    eth_to_wei, init_logger, preinitialized_state, preinitialized_state_with_updated_storage,
+    set_account,
 };
 use evm_arithmetization::verifier::verify_proof;
 use evm_arithmetization::{AllStark, Node, StarkConfig};
@@ -27,9 +21,6 @@
 use plonky2::plonk::config::KeccakGoldilocksConfig;
 use plonky2::util::timing::TimingTree;
 use smt_trie::code::hash_bytecode_u256;
-use smt_trie::db::{Db, MemoryDb};
-use smt_trie::keys::{key_balance, key_code, key_code_length, key_nonce, key_storage};
-use smt_trie::smt::Smt;
 use smt_trie::utils::hashout2u;
 
 type F = GoldilocksField;
@@ -70,8 +61,7 @@
         ..AccountRlp::default()
     };
 
-<<<<<<< HEAD
-    let mut state_smt_before = Smt::<MemoryDb>::default();
+    let mut state_smt_before = preinitialized_state();
     set_account(
         &mut state_smt_before,
         H160(beneficiary),
@@ -90,26 +80,11 @@
         &to_account_before,
         &HashMap::new(),
     );
-=======
-    let (mut state_trie_before, storage_tries) = preinitialized_state_and_storage_tries()?;
-    let mut beacon_roots_account_storage = storage_tries[0].1.clone();
-
-    state_trie_before.insert(
-        beneficiary_nibbles,
-        rlp::encode(&beneficiary_account_before).to_vec(),
-    )?;
-    state_trie_before.insert(sender_nibbles, rlp::encode(&sender_account_before).to_vec())?;
-    state_trie_before.insert(to_nibbles, rlp::encode(&to_account_before).to_vec())?;
->>>>>>> 2ad611ae
 
     let tries_before = TrieInputs {
         state_smt: state_smt_before.serialize(),
         transactions_trie: Node::Empty.into(),
         receipts_trie: Node::Empty.into(),
-<<<<<<< HEAD
-=======
-        storage_tries,
->>>>>>> 2ad611ae
     };
 
     let txdata_gas = 2 * 16;
@@ -135,20 +110,8 @@
     contract_code.insert(hash_bytecode_u256(vec![]), vec![]);
     contract_code.insert(code_hash, code.to_vec());
 
-<<<<<<< HEAD
     let expected_state_smt_after = {
-        let mut smt = Smt::<MemoryDb>::default();
-=======
-    let expected_state_trie_after = {
-        let mut state_trie_after = HashedPartialTrie::from(Node::Empty);
-        update_beacon_roots_account_storage(
-            &mut beacon_roots_account_storage,
-            block_metadata.block_timestamp,
-            block_metadata.parent_beacon_block_root,
-        )?;
-        let beacon_roots_account =
-            beacon_roots_contract_from_storage(&beacon_roots_account_storage);
->>>>>>> 2ad611ae
+        let mut smt = preinitialized_state_with_updated_storage(&block_metadata, &[]);
 
         let beneficiary_account_after = AccountRlp {
             nonce: 1.into(),
@@ -164,7 +127,6 @@
             ..to_account_before
         };
 
-<<<<<<< HEAD
         set_account(
             &mut smt,
             H160(beneficiary),
@@ -180,25 +142,6 @@
         set_account(&mut smt, H160(to), &to_account_after, &HashMap::new());
 
         smt
-=======
-        state_trie_after.insert(
-            beneficiary_nibbles,
-            rlp::encode(&beneficiary_account_after).to_vec(),
-        )?;
-        state_trie_after.insert(sender_nibbles, rlp::encode(&sender_account_after).to_vec())?;
-        state_trie_after.insert(to_nibbles, rlp::encode(&to_account_after).to_vec())?;
-
-        state_trie_after.insert(
-            beacon_roots_account_nibbles(),
-            rlp::encode(&beacon_roots_account).to_vec(),
-        )?;
-        state_trie_after.insert(
-            ger_account_nibbles(),
-            rlp::encode(&GLOBAL_EXIT_ROOT_ACCOUNT).to_vec(),
-        )?;
-
-        state_trie_after
->>>>>>> 2ad611ae
     };
 
     let receipt_0 = LegacyReceiptRlp {
@@ -246,31 +189,4 @@
     timing.filter(Duration::from_millis(100)).print();
 
     verify_proof(&all_stark, proof, &config)
-<<<<<<< HEAD
-}
-
-fn eth_to_wei(eth: U256) -> U256 {
-    // 1 ether = 10^18 wei.
-    eth * U256::from(10).pow(18.into())
-}
-
-fn init_logger() {
-    let _ = try_init_from_env(Env::default().filter_or(DEFAULT_FILTER_ENV, "info"));
-}
-
-fn set_account<D: Db>(
-    smt: &mut Smt<D>,
-    addr: Address,
-    account: &AccountRlp,
-    storage: &HashMap<U256, U256>,
-) {
-    smt.set(key_balance(addr), account.balance);
-    smt.set(key_nonce(addr), account.nonce);
-    smt.set(key_code(addr), account.code_hash);
-    smt.set(key_code_length(addr), account.code_length);
-    for (&k, &v) in storage {
-        smt.set(key_storage(addr, k), v);
-    }
-=======
->>>>>>> 2ad611ae
 }