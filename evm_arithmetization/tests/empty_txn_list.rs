--- conflicted
+++ resolved
@@ -6,16 +6,10 @@
 use evm_arithmetization::generation::{GenerationInputs, TrieInputs};
 use evm_arithmetization::proof::{BlockHashes, BlockMetadata, PublicValues, TrieRoots};
 use evm_arithmetization::testing_utils::{
-    beacon_roots_account_nibbles, beacon_roots_contract_from_storage, ger_account_nibbles,
-    init_logger, preinitialized_state_and_storage_tries, update_beacon_roots_account_storage,
-    BEACON_ROOTS_CONTRACT_ADDRESS_HASHED, GLOBAL_EXIT_ROOT_ACCOUNT,
+    init_logger, preinitialized_state, preinitialized_state_with_updated_storage,
 };
 use evm_arithmetization::{AllRecursiveCircuits, AllStark, Node, StarkConfig};
-<<<<<<< HEAD
-=======
 use hex_literal::hex;
-use keccak_hash::keccak;
->>>>>>> 2ad611ae
 use log::info;
 use mpt_trie::partial_trie::{HashedPartialTrie, PartialTrie};
 use plonky2::field::goldilocks_field::GoldilocksField;
@@ -23,8 +17,6 @@
 use plonky2::util::serialization::{DefaultGateSerializer, DefaultGeneratorSerializer};
 use plonky2::util::timing::TimingTree;
 use smt_trie::code::hash_bytecode_u256;
-use smt_trie::db::MemoryDb;
-use smt_trie::smt::Smt;
 use smt_trie::utils::hashout2u;
 
 type F = GoldilocksField;
@@ -49,93 +41,41 @@
         ..Default::default()
     };
 
-<<<<<<< HEAD
-    let state_smt = Smt::<MemoryDb>::default();
+    let state_smt = preinitialized_state();
     let transactions_trie = HashedPartialTrie::from(Node::Empty);
     let receipts_trie = HashedPartialTrie::from(Node::Empty);
-=======
-    let (state_trie, storage_tries) = preinitialized_state_and_storage_tries()?;
-    let mut beacon_roots_account_storage = storage_tries[0].1.clone();
-    let transactions_trie = HashedPartialTrie::from(Node::Empty);
-    let receipts_trie = HashedPartialTrie::from(Node::Empty);
-
-    let state_trie_after: HashedPartialTrie = {
-        let mut state_trie_after = HashedPartialTrie::from(Node::Empty);
-        update_beacon_roots_account_storage(
-            &mut beacon_roots_account_storage,
-            block_metadata.block_timestamp,
-            block_metadata.parent_beacon_block_root,
-        )?;
-        let beacon_roots_account =
-            beacon_roots_contract_from_storage(&beacon_roots_account_storage);
-
-        state_trie_after.insert(
-            beacon_roots_account_nibbles(),
-            rlp::encode(&beacon_roots_account).to_vec(),
-        )?;
-        state_trie_after.insert(
-            ger_account_nibbles(),
-            rlp::encode(&GLOBAL_EXIT_ROOT_ACCOUNT).to_vec(),
-        )?;
-
-        state_trie_after
-    };
->>>>>>> 2ad611ae
 
     let mut contract_code = HashMap::new();
     contract_code.insert(hash_bytecode_u256(vec![]), vec![]);
 
+    let state_smt_after = preinitialized_state_with_updated_storage(&block_metadata, &[]);
+
     // No transactions, but the beacon roots contract has been updated.
     let trie_roots_after = TrieRoots {
-<<<<<<< HEAD
-        state_root: H256::from_uint(&hashout2u(state_smt.root)),
-=======
-        state_root: state_trie_after.hash(),
->>>>>>> 2ad611ae
+        state_root: H256::from_uint(&hashout2u(state_smt_after.root)),
         transactions_root: transactions_trie.hash(),
         receipts_root: receipts_trie.hash(),
     };
     let mut initial_block_hashes = vec![H256::default(); 256];
-<<<<<<< HEAD
     initial_block_hashes[255] = H256::from_uint(&hashout2u(state_smt.root));
-    let inputs = GenerationInputs {
-=======
-    initial_block_hashes[255] = H256::from_uint(&0x200.into());
     let inputs1 = GenerationInputs {
->>>>>>> 2ad611ae
         signed_txn: None,
         withdrawals: vec![],
         global_exit_roots: vec![],
         tries: TrieInputs {
-<<<<<<< HEAD
             state_smt: state_smt.serialize(),
-            transactions_trie,
-            receipts_trie,
-        },
-        trie_roots_after,
-        contract_code,
-        checkpoint_state_trie_root: H256::from_uint(&hashout2u(state_smt.root)),
-        block_metadata,
-=======
-            state_trie: state_trie.clone(),
             transactions_trie: transactions_trie.clone(),
             receipts_trie: receipts_trie.clone(),
-            storage_tries: storage_tries.clone(),
         },
-        trie_roots_after,
+        trie_roots_after: trie_roots_after.clone(),
         contract_code: contract_code.clone(),
-        checkpoint_state_trie_root: state_trie.hash(),
+        checkpoint_state_trie_root: H256::from_uint(&hashout2u(state_smt.root)),
         block_metadata: block_metadata.clone(),
->>>>>>> 2ad611ae
         txn_number_before: 0.into(),
         gas_used_before: 0.into(),
         gas_used_after: 0.into(),
         block_hashes: BlockHashes {
-<<<<<<< HEAD
-            prev_hashes: vec![H256::default(); 256],
-=======
             prev_hashes: initial_block_hashes.clone(),
->>>>>>> 2ad611ae
             cur_hash: H256::default(),
         },
     };
@@ -144,11 +84,7 @@
     let all_circuits = AllRecursiveCircuits::<F, C, D>::new(
         &all_stark,
         // Minimal ranges to prove an empty list
-<<<<<<< HEAD
-        &[16..17, 9..10, 12..13, 14..15, 9..10, 12..13, 17..18, 4..5],
-=======
-        &[16..17, 11..13, 13..15, 14..15, 9..10, 12..13, 17..18],
->>>>>>> 2ad611ae
+        &[16..17, 11..12, 13..14, 14..15, 9..11, 12..13, 17..18, 6..7],
         &config,
     );
 
@@ -193,27 +129,19 @@
 
     // We cannot duplicate the proof here because even though there weren't any
     // transactions, the state has mutated when updating the beacon roots contract.
-    let trie_roots_after = TrieRoots {
-        state_root: state_trie_after.hash(),
-        transactions_root: transactions_trie.hash(),
-        receipts_root: receipts_trie.hash(),
-    };
+
     let inputs2 = GenerationInputs {
         signed_txn: None,
         withdrawals: vec![],
         global_exit_roots: vec![],
         tries: TrieInputs {
-            state_trie: state_trie_after,
+            state_smt: state_smt_after.serialize(),
             transactions_trie,
             receipts_trie,
-            storage_tries: vec![(
-                H256(BEACON_ROOTS_CONTRACT_ADDRESS_HASHED),
-                beacon_roots_account_storage,
-            )],
         },
         trie_roots_after,
         contract_code,
-        checkpoint_state_trie_root: state_trie.hash(),
+        checkpoint_state_trie_root: H256::from_uint(&hashout2u(state_smt.root)),
         block_metadata,
         txn_number_before: 0.into(),
         gas_used_before: 0.into(),
