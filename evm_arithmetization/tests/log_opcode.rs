--- conflicted
+++ resolved
@@ -3,11 +3,7 @@
 use std::time::Duration;
 
 use bytes::Bytes;
-<<<<<<< HEAD
-use ethereum_types::{Address, BigEndianHash, H256};
-=======
 use ethereum_types::{Address, BigEndianHash, H256, U256};
->>>>>>> 0fcecfa2
 use evm_arithmetization::generation::mpt::transaction_testing::{
     AddressOption, LegacyTransactionRlp,
 };
@@ -16,15 +12,9 @@
 use evm_arithmetization::proof::{BlockHashes, BlockMetadata, TrieRoots};
 use evm_arithmetization::prover::prove;
 use evm_arithmetization::testing_utils::{
-<<<<<<< HEAD
-    beacon_roots_account_nibbles, beacon_roots_contract_from_storage, ger_account_nibbles,
-    init_logger, preinitialized_state_and_storage_tries, update_beacon_roots_account_storage,
-    GLOBAL_EXIT_ROOT_ACCOUNT,
-=======
     beacon_roots_account_nibbles, beacon_roots_contract_from_storage, init_logger,
     preinitialized_state_and_storage_tries, update_beacon_roots_account_storage,
     BEACON_ROOTS_CONTRACT_ADDRESS_HASHED,
->>>>>>> 0fcecfa2
 };
 use evm_arithmetization::verifier::verify_proof;
 use evm_arithmetization::{AllStark, Node, StarkConfig};
@@ -103,8 +93,6 @@
     // Initialize the state trie with three accounts.
     let (mut state_trie_before, mut storage_tries) = preinitialized_state_and_storage_tries()?;
     let mut beacon_roots_account_storage = storage_tries[0].1.clone();
-<<<<<<< HEAD
-=======
     let base_beneficiary_account_before = AccountRlp {
         balance: 0u64.into(),
         nonce: 1.into(),
@@ -114,7 +102,6 @@
         base_beneficiary_nibbles,
         rlp::encode(&base_beneficiary_account_before).to_vec(),
     )?;
->>>>>>> 0fcecfa2
     state_trie_before.insert(
         beneficiary_nibbles,
         rlp::encode(&beneficiary_account_before).to_vec(),
@@ -257,13 +244,6 @@
         beacon_roots_account_nibbles(),
         rlp::encode(&beacon_roots_account).to_vec(),
     )?;
-<<<<<<< HEAD
-    expected_state_trie_after.insert(
-        ger_account_nibbles(),
-        rlp::encode(&GLOBAL_EXIT_ROOT_ACCOUNT).to_vec(),
-    )?;
-=======
->>>>>>> 0fcecfa2
 
     let transactions_trie: HashedPartialTrie = Node::Leaf {
         nibbles: Nibbles::from_str("0x80").unwrap(),
@@ -315,8 +295,6 @@
     verify_proof(&all_stark, proof, &config)
 }
 
-<<<<<<< HEAD
-=======
 // Tests proving two transactions, one of which with logs, and aggregating them.
 #[test]
 #[ignore] // Too slow to run on CI.
@@ -818,7 +796,6 @@
     all_circuits.verify_block(&second_block_proof)
 }
 
->>>>>>> 0fcecfa2
 /// Values taken from the block 1000000 of Goerli: https://goerli.etherscan.io/txs?block=1000000
 #[test]
 fn test_txn_and_receipt_trie_hash() -> anyhow::Result<()> {
