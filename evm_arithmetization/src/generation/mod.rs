--- conflicted
+++ resolved
@@ -235,10 +235,6 @@
         "Trace lengths (before padding): {:?}",
         state.traces.get_lengths()
     );
-<<<<<<< HEAD
-=======
-
->>>>>>> b83871dc
     let final_state_trie: HashedPartialTrie = get_state_trie(
         &state.memory,
         u256_to_usize(
@@ -250,10 +246,7 @@
     )
     .unwrap();
     log::debug!("Final state trie: {:?}", final_state_trie);
-<<<<<<< HEAD
-=======
-
->>>>>>> b83871dc
+    log::debug!("Final state trie hash: {:?}", final_state_trie.hash());
     log::debug!(
         "Final accounts linked list: {:?}",
         state.get_accounts_linked_list()
