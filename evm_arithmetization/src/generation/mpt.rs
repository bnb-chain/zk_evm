use core::ops::Deref;
use std::collections::HashMap;

use bytes::Bytes;
use ethereum_types::{Address, BigEndianHash, H256, U256, U512};
use keccak_hash::keccak;
use mpt_trie::nibbles::{Nibbles, NibblesIntern};
use mpt_trie::partial_trie::{HashedPartialTrie, PartialTrie};
use rlp::{Decodable, DecoderError, Encodable, PayloadInfo, Rlp, RlpStream};
use rlp_derive::{RlpDecodable, RlpEncodable};
use smt_trie::code::{hash_bytecode_u256, hash_contract_bytecode};
use smt_trie::utils::hashout2u;

use crate::cpu::kernel::constants::trie_type::PartialTrieType;
use crate::generation::TrieInputs;
use crate::util::h2u;
use crate::witness::errors::{ProgramError, ProverInputError};
use crate::Node;

#[derive(RlpEncodable, RlpDecodable, Debug)]
pub struct AccountRlp {
    pub nonce: U256,
    pub balance: U256,
    pub code_hash: U256,
    pub code_length: U256,
}

#[derive(Clone, Debug)]
pub struct TrieRootPtrs {
    pub state_root_ptr: usize,
    pub txn_root_ptr: usize,
    pub receipt_root_ptr: usize,
}

impl Default for TrieRootPtrs {
    fn default() -> Self {
        Self {
            state_root_ptr: 2,
            txn_root_ptr: 0,
            receipt_root_ptr: 0,
        }
    }
}

impl Default for AccountRlp {
    fn default() -> Self {
        Self {
            nonce: U256::zero(),
            balance: U256::zero(),
            code_hash: hash_bytecode_u256(vec![]),
            code_length: U256::zero(),
        }
    }
}

#[derive(RlpEncodable, RlpDecodable, Debug, Clone)]
pub struct LogRlp {
    pub address: Address,
    pub topics: Vec<H256>,
    pub data: Bytes,
}

#[derive(RlpEncodable, RlpDecodable, Debug, Clone)]
pub struct LegacyReceiptRlp {
    pub status: bool,
    pub cum_gas_used: U256,
    pub bloom: Bytes,
    pub logs: Vec<LogRlp>,
}

impl LegacyReceiptRlp {
    // RLP encode the receipt and prepend the tx type.
    pub fn encode(&self, tx_type: u8) -> Vec<u8> {
        let mut bytes = rlp::encode(self).to_vec();
        if tx_type != 0 {
            bytes.insert(0, tx_type);
        }
        bytes
    }
}

pub(crate) fn state_smt_prover_inputs_reversed(trie_inputs: &TrieInputs) -> Vec<U256> {
    let mut inputs = state_smt_prover_inputs(trie_inputs);
    inputs.reverse();
    inputs
}

pub(crate) fn parse_receipts(rlp: &[u8]) -> Result<Vec<U256>, ProgramError> {
    let txn_type = match rlp.first().ok_or(ProgramError::InvalidRlp)? {
        1 => 1,
        2 => 2,
        _ => 0,
    };

    // If this is not a legacy transaction, we skip the leading byte.
    let rlp = if txn_type == 0 { rlp } else { &rlp[1..] };

    let payload_info = PayloadInfo::from(rlp).map_err(|_| ProgramError::InvalidRlp)?;
    let decoded_receipt: LegacyReceiptRlp =
        rlp::decode(rlp).map_err(|_| ProgramError::InvalidRlp)?;

    let mut parsed_receipt = if txn_type == 0 {
        Vec::new()
    } else {
        vec![txn_type.into()]
    };

    parsed_receipt.push(payload_info.value_len.into()); // payload_len of the entire receipt
    parsed_receipt.push((decoded_receipt.status as u8).into());
    parsed_receipt.push(decoded_receipt.cum_gas_used);
    parsed_receipt.extend(decoded_receipt.bloom.iter().map(|byte| U256::from(*byte)));
    let encoded_logs = rlp::encode_list(&decoded_receipt.logs);
    let logs_payload_info =
        PayloadInfo::from(&encoded_logs).map_err(|_| ProgramError::InvalidRlp)?;
    parsed_receipt.push(logs_payload_info.value_len.into()); // payload_len of all the logs
    parsed_receipt.push(decoded_receipt.logs.len().into());

    for log in decoded_receipt.logs {
        let encoded_log = rlp::encode(&log);
        let log_payload_info =
            PayloadInfo::from(&encoded_log).map_err(|_| ProgramError::InvalidRlp)?;
        parsed_receipt.push(log_payload_info.value_len.into()); // payload of one log
        parsed_receipt.push(U256::from_big_endian(&log.address.to_fixed_bytes()));
        parsed_receipt.push(log.topics.len().into());
        parsed_receipt.extend(log.topics.iter().map(|topic| U256::from(topic.as_bytes())));
        parsed_receipt.push(log.data.len().into());
        parsed_receipt.extend(log.data.iter().map(|byte| U256::from(*byte)));
    }

    Ok(parsed_receipt)
}

pub(crate) fn state_smt_prover_inputs(trie_inputs: &TrieInputs) -> Vec<U256> {
    let len = trie_inputs.state_smt.len();
    let mut v = vec![len.into()];
    v.extend(trie_inputs.state_smt.iter());
    v
}

fn parse_storage_value(value_rlp: &[u8]) -> Result<Vec<U256>, ProgramError> {
    let value: U256 = rlp::decode(value_rlp).map_err(|_| ProgramError::InvalidRlp)?;
    Ok(vec![value])
}

const fn empty_nibbles() -> Nibbles {
    Nibbles {
        count: 0,
        packed: NibblesIntern::zero(),
    }
}

fn load_mpt<F>(
    trie: &HashedPartialTrie,
    trie_data: &mut Vec<U256>,
    parse_value: &F,
) -> Result<usize, ProgramError>
where
    F: Fn(&[u8]) -> Result<Vec<U256>, ProgramError>,
{
    let node_ptr = trie_data.len();
    let type_of_trie = PartialTrieType::of(trie) as u32;
    if type_of_trie > 0 {
        trie_data.push(type_of_trie.into());
    }

    match trie.deref() {
        Node::Empty => Ok(0),
        Node::Hash(h) => {
            trie_data.push(h2u(*h));

            Ok(node_ptr)
        }
        Node::Branch { children, value } => {
            // First, set children pointers to 0.
            let first_child_ptr = trie_data.len();
            trie_data.extend(vec![U256::zero(); 16]);
            // Then, set value.
            if value.is_empty() {
                trie_data.push(U256::zero());
            } else {
                let parsed_value = parse_value(value)?;
                trie_data.push((trie_data.len() + 1).into());
                trie_data.extend(parsed_value);
            }

            // Now, load all children and update their pointers.
            for (i, child) in children.iter().enumerate() {
                let child_ptr = load_mpt(child, trie_data, parse_value)?;
                trie_data[first_child_ptr + i] = child_ptr.into();
            }

            Ok(node_ptr)
        }

        Node::Extension { nibbles, child } => {
            trie_data.push(nibbles.count.into());
            trie_data.push(
                nibbles
                    .try_into()
                    .map_err(|_| ProgramError::IntegerTooLarge)?,
            );
            trie_data.push((trie_data.len() + 1).into());

            let child_ptr = load_mpt(child, trie_data, parse_value)?;
            if child_ptr == 0 {
                trie_data.push(0.into());
            }

            Ok(node_ptr)
        }
        Node::Leaf { nibbles, value } => {
            trie_data.push(nibbles.count.into());
            trie_data.push(
                nibbles
                    .try_into()
                    .map_err(|_| ProgramError::IntegerTooLarge)?,
            );

            // Set `value_ptr_ptr`.
            trie_data.push((trie_data.len() + 1).into());

            let leaf = parse_value(value)?;
            trie_data.extend(leaf);

            Ok(node_ptr)
        }
    }
}

<<<<<<< HEAD
=======
fn load_state_trie(
    trie: &HashedPartialTrie,
    key: Nibbles,
    trie_data: &mut Vec<U256>,
    storage_tries_by_state_key: &HashMap<Nibbles, &HashedPartialTrie>,
) -> Result<usize, ProgramError> {
    let node_ptr = trie_data.len();
    let type_of_trie = PartialTrieType::of(trie) as u32;
    if type_of_trie > 0 {
        trie_data.push(type_of_trie.into());
    }
    match trie.deref() {
        Node::Empty => Ok(0),
        Node::Hash(h) => {
            trie_data.push(h2u(*h));

            Ok(node_ptr)
        }
        Node::Branch { children, value } => {
            if !value.is_empty() {
                return Err(ProgramError::ProverInputError(
                    ProverInputError::InvalidMptInput,
                ));
            }
            // First, set children pointers to 0.
            let first_child_ptr = trie_data.len();
            trie_data.extend(vec![U256::zero(); 16]);
            // Then, set value pointer to 0.
            trie_data.push(U256::zero());

            // Now, load all children and update their pointers.
            for (i, child) in children.iter().enumerate() {
                let extended_key = key.merge_nibbles(&Nibbles {
                    count: 1,
                    packed: i.into(),
                });
                let child_ptr =
                    load_state_trie(child, extended_key, trie_data, storage_tries_by_state_key)?;

                trie_data[first_child_ptr + i] = child_ptr.into();
            }

            Ok(node_ptr)
        }
        Node::Extension { nibbles, child } => {
            trie_data.push(nibbles.count.into());
            trie_data.push(
                nibbles
                    .try_into()
                    .map_err(|_| ProgramError::IntegerTooLarge)?,
            );
            // Set `value_ptr_ptr`.
            trie_data.push((trie_data.len() + 1).into());
            let extended_key = key.merge_nibbles(nibbles);
            let child_ptr =
                load_state_trie(child, extended_key, trie_data, storage_tries_by_state_key)?;
            if child_ptr == 0 {
                trie_data.push(0.into());
            }

            Ok(node_ptr)
        }
        Node::Leaf { nibbles, value } => {
            let account: AccountRlp = rlp::decode(value).map_err(|_| ProgramError::InvalidRlp)?;
            let AccountRlp {
                nonce,
                balance,
                storage_root,
                code_hash,
            } = account;

            let storage_hash_only = HashedPartialTrie::new(Node::Hash(storage_root));
            let merged_key = key.merge_nibbles(nibbles);
            let storage_trie: &HashedPartialTrie = storage_tries_by_state_key
                .get(&merged_key)
                .copied()
                .unwrap_or(&storage_hash_only);

            assert_eq!(storage_trie.hash(), storage_root,
                "In TrieInputs, an account's storage_root didn't match the associated storage trie hash");

            trie_data.push(nibbles.count.into());
            trie_data.push(
                nibbles
                    .try_into()
                    .map_err(|_| ProgramError::IntegerTooLarge)?,
            );
            // Set `value_ptr_ptr`.
            trie_data.push((trie_data.len() + 1).into());

            trie_data.push(nonce);
            trie_data.push(balance);
            // Storage trie ptr.
            let storage_ptr_ptr = trie_data.len();
            trie_data.push((trie_data.len() + 2).into());
            trie_data.push(code_hash.into_uint());
            let storage_ptr = load_mpt(storage_trie, trie_data, &parse_storage_value)?;
            if storage_ptr == 0 {
                trie_data[storage_ptr_ptr] = 0.into();
            }

            Ok(node_ptr)
        }
    }
}

>>>>>>> 66fc922c
pub(crate) fn load_all_mpts(
    trie_inputs: &TrieInputs,
) -> Result<(TrieRootPtrs, Vec<U256>), ProgramError> {
    let mut trie_data = trie_inputs.state_smt.clone();

    let state_root_ptr = 2;

    let txn_root_ptr = load_mpt(&trie_inputs.transactions_trie, &mut trie_data, &|rlp| {
        let mut parsed_txn = vec![U256::from(rlp.len())];
        parsed_txn.extend(rlp.iter().copied().map(U256::from));
        Ok(parsed_txn)
    })?;

    let receipt_root_ptr = load_mpt(&trie_inputs.receipts_trie, &mut trie_data, &parse_receipts)?;

    let trie_root_ptrs = TrieRootPtrs {
        state_root_ptr,
        txn_root_ptr,
        receipt_root_ptr,
    };

    Ok((trie_root_ptrs, trie_data))
}

pub mod transaction_testing {
    use super::*;

    #[derive(RlpEncodable, RlpDecodable, Debug, Clone, PartialEq, Eq)]
    pub struct AccessListItemRlp {
        pub address: Address,
        pub storage_keys: Vec<U256>,
    }

    #[derive(Debug, Clone, PartialEq, Eq)]
    pub struct AddressOption(pub Option<Address>);

    impl Encodable for AddressOption {
        fn rlp_append(&self, s: &mut RlpStream) {
            match self.0 {
                None => s.encoder().encode_value(&[]),
                Some(value) => {
                    s.encoder().encode_value(&value.to_fixed_bytes());
                }
            }
        }
    }

    impl Decodable for AddressOption {
        fn decode(rlp: &Rlp) -> Result<Self, DecoderError> {
            if rlp.is_int() && rlp.is_empty() {
                return Ok(AddressOption(None));
            }
            if rlp.is_data() && rlp.size() == 20 {
                return Ok(AddressOption(Some(Address::decode(rlp)?)));
            }
            Err(DecoderError::RlpExpectedToBeData)
        }
    }

    #[derive(RlpEncodable, RlpDecodable, Debug, Clone, PartialEq, Eq)]
    pub struct LegacyTransactionRlp {
        pub nonce: U256,
        pub gas_price: U256,
        pub gas: U256,
        pub to: AddressOption,
        pub value: U256,
        pub data: Bytes,
        pub v: U256,
        pub r: U256,
        pub s: U256,
    }

    #[derive(RlpEncodable, RlpDecodable, Debug, Clone, PartialEq, Eq)]
    pub struct AccessListTransactionRlp {
        pub chain_id: u64,
        pub nonce: U256,
        pub gas_price: U256,
        pub gas: U256,
        pub to: AddressOption,
        pub value: U256,
        pub data: Bytes,
        pub access_list: Vec<AccessListItemRlp>,
        pub y_parity: U256,
        pub r: U256,
        pub s: U256,
    }

    #[derive(RlpEncodable, RlpDecodable, Debug, Clone, PartialEq, Eq)]
    pub struct FeeMarketTransactionRlp {
        pub chain_id: u64,
        pub nonce: U256,
        pub max_priority_fee_per_gas: U256,
        pub max_fee_per_gas: U256,
        pub gas: U256,
        pub to: AddressOption,
        pub value: U256,
        pub data: Bytes,
        pub access_list: Vec<AccessListItemRlp>,
        pub y_parity: U256,
        pub r: U256,
        pub s: U256,
    }
}<|MERGE_RESOLUTION|>--- conflicted
+++ resolved
@@ -227,115 +227,6 @@
     }
 }
 
-<<<<<<< HEAD
-=======
-fn load_state_trie(
-    trie: &HashedPartialTrie,
-    key: Nibbles,
-    trie_data: &mut Vec<U256>,
-    storage_tries_by_state_key: &HashMap<Nibbles, &HashedPartialTrie>,
-) -> Result<usize, ProgramError> {
-    let node_ptr = trie_data.len();
-    let type_of_trie = PartialTrieType::of(trie) as u32;
-    if type_of_trie > 0 {
-        trie_data.push(type_of_trie.into());
-    }
-    match trie.deref() {
-        Node::Empty => Ok(0),
-        Node::Hash(h) => {
-            trie_data.push(h2u(*h));
-
-            Ok(node_ptr)
-        }
-        Node::Branch { children, value } => {
-            if !value.is_empty() {
-                return Err(ProgramError::ProverInputError(
-                    ProverInputError::InvalidMptInput,
-                ));
-            }
-            // First, set children pointers to 0.
-            let first_child_ptr = trie_data.len();
-            trie_data.extend(vec![U256::zero(); 16]);
-            // Then, set value pointer to 0.
-            trie_data.push(U256::zero());
-
-            // Now, load all children and update their pointers.
-            for (i, child) in children.iter().enumerate() {
-                let extended_key = key.merge_nibbles(&Nibbles {
-                    count: 1,
-                    packed: i.into(),
-                });
-                let child_ptr =
-                    load_state_trie(child, extended_key, trie_data, storage_tries_by_state_key)?;
-
-                trie_data[first_child_ptr + i] = child_ptr.into();
-            }
-
-            Ok(node_ptr)
-        }
-        Node::Extension { nibbles, child } => {
-            trie_data.push(nibbles.count.into());
-            trie_data.push(
-                nibbles
-                    .try_into()
-                    .map_err(|_| ProgramError::IntegerTooLarge)?,
-            );
-            // Set `value_ptr_ptr`.
-            trie_data.push((trie_data.len() + 1).into());
-            let extended_key = key.merge_nibbles(nibbles);
-            let child_ptr =
-                load_state_trie(child, extended_key, trie_data, storage_tries_by_state_key)?;
-            if child_ptr == 0 {
-                trie_data.push(0.into());
-            }
-
-            Ok(node_ptr)
-        }
-        Node::Leaf { nibbles, value } => {
-            let account: AccountRlp = rlp::decode(value).map_err(|_| ProgramError::InvalidRlp)?;
-            let AccountRlp {
-                nonce,
-                balance,
-                storage_root,
-                code_hash,
-            } = account;
-
-            let storage_hash_only = HashedPartialTrie::new(Node::Hash(storage_root));
-            let merged_key = key.merge_nibbles(nibbles);
-            let storage_trie: &HashedPartialTrie = storage_tries_by_state_key
-                .get(&merged_key)
-                .copied()
-                .unwrap_or(&storage_hash_only);
-
-            assert_eq!(storage_trie.hash(), storage_root,
-                "In TrieInputs, an account's storage_root didn't match the associated storage trie hash");
-
-            trie_data.push(nibbles.count.into());
-            trie_data.push(
-                nibbles
-                    .try_into()
-                    .map_err(|_| ProgramError::IntegerTooLarge)?,
-            );
-            // Set `value_ptr_ptr`.
-            trie_data.push((trie_data.len() + 1).into());
-
-            trie_data.push(nonce);
-            trie_data.push(balance);
-            // Storage trie ptr.
-            let storage_ptr_ptr = trie_data.len();
-            trie_data.push((trie_data.len() + 2).into());
-            trie_data.push(code_hash.into_uint());
-            let storage_ptr = load_mpt(storage_trie, trie_data, &parse_storage_value)?;
-            if storage_ptr == 0 {
-                trie_data[storage_ptr_ptr] = 0.into();
-            }
-
-            Ok(node_ptr)
-        }
-    }
-}
-
->>>>>>> 66fc922c
 pub(crate) fn load_all_mpts(
     trie_inputs: &TrieInputs,
 ) -> Result<(TrieRootPtrs, Vec<U256>), ProgramError> {
