use std::collections::HashMap;
use std::mem::size_of;

use anyhow::{anyhow, bail};
use ethereum_types::{Address, BigEndianHash, H160, H256, U256};
use itertools::Itertools;
use keccak_hash::keccak;
use log::Level;
use mpt_trie::partial_trie::HashedPartialTrie;
use plonky2::field::types::Field;

use super::mpt::{load_all_mpts, TrieRootPtrs};
use super::{TrieInputs, TrimmedGenerationInputs, NUM_EXTRA_CYCLES_AFTER};
use crate::byte_packing::byte_packing_stark::BytePackingOp;
use crate::cpu::kernel::aggregator::KERNEL;
use crate::cpu::kernel::constants::context_metadata::ContextMetadata;
use crate::cpu::kernel::constants::global_metadata::GlobalMetadata;
use crate::cpu::stack::MAX_USER_STACK_SIZE;
use crate::generation::mpt::load_linked_lists_and_txn_and_receipt_mpts;
use crate::generation::rlp::all_rlp_prover_inputs_reversed;
use crate::generation::trie_extractor::get_state_trie;
use crate::generation::CpuColumnsView;
use crate::generation::GenerationInputs;
use crate::keccak_sponge::columns::KECCAK_WIDTH_BYTES;
use crate::keccak_sponge::keccak_sponge_stark::KeccakSpongeOp;
use crate::memory::segments::Segment;
use crate::prover::GenerationSegmentData;
use crate::util::u256_to_usize;
use crate::witness::errors::ProgramError;
use crate::witness::memory::MemoryChannel::GeneralPurpose;
use crate::witness::memory::{MemoryAddress, MemoryOp, MemoryState};
use crate::witness::memory::{MemoryContextState, MemoryOpKind};
use crate::witness::operation::{generate_exception, Operation};
use crate::witness::state::RegistersState;
use crate::witness::traces::{TraceCheckpoint, Traces};
use crate::witness::transition::{
    decode, fill_op_flag, get_op_special_length, log_kernel_instruction, might_overflow_op,
    read_code_memory, Transition,
};
use crate::witness::util::{fill_channel_with_value, stack_peek};
use crate::{arithmetic, keccak, logic};

/// A State is either an `Interpreter` (used for tests and jumpdest analysis) or
/// a `GenerationState`.
pub(crate) trait State<F: Field> {
    /// Returns a `State`'s latest `Checkpoint`.
    fn checkpoint(&mut self) -> GenerationStateCheckpoint;

    /// Increments the `gas_used` register by a value `n`.
    fn incr_gas(&mut self, n: u64);

    /// Increments the `program_counter` register by a value `n`.
    fn incr_pc(&mut self, n: usize);

    /// Returns a `RegistersState`.
    fn get_registers(&self) -> RegistersState;

    /// Returns a reference to this `State`s `GenerationState`.
    fn get_generation_state(&self) -> &GenerationState<F>;

    /// Returns a mutable reference to the `State`'s registers.
    fn get_mut_registers(&mut self) -> &mut RegistersState;

    /// Returns the value stored at address `address` in a `State`, or 0 if the
    /// memory is unset at this position.
    fn get_from_memory(&mut self, address: MemoryAddress) -> U256;

    /// Returns a mutable reference to a `State`'s `GenerationState`.
    fn get_mut_generation_state(&mut self) -> &mut GenerationState<F>;

    /// Returns the value of a `State`'s clock.
    fn get_clock(&self) -> usize;

    /// Rolls back a `State`.
    fn rollback(&mut self, checkpoint: GenerationStateCheckpoint);

    /// Returns a `State`'s stack.
    fn get_stack(&self) -> Vec<U256>;

    /// Returns the current context.
    fn get_context(&self) -> usize;

    /// Checks whether we have reached the maximal cpu length.
    fn at_end_segment(&self, opt_cycle_limit: Option<usize>) -> bool {
        if let Some(cycle_limit) = opt_cycle_limit {
            self.get_clock() == cycle_limit
        } else {
            false
        }
    }

    /// Checks whether we have reached the `halt` label in kernel mode.
    fn at_halt(&self) -> bool {
        let halt = KERNEL.global_labels["halt"];
        let registers = self.get_registers();
        registers.is_kernel && (registers.program_counter == halt)
    }

    /// Returns the context in which the jumpdest analysis should end.
    fn get_halt_context(&self) -> Option<usize> {
        None
    }

    fn push_cpu(&mut self, val: CpuColumnsView<F>) {
        self.get_mut_generation_state().traces.cpu.push(val);
    }

    fn push_logic(&mut self, op: logic::Operation) {
        self.get_mut_generation_state().traces.logic_ops.push(op);
    }

    fn push_arithmetic(&mut self, op: arithmetic::Operation) {
        self.get_mut_generation_state()
            .traces
            .arithmetic_ops
            .push(op);
    }

    fn push_memory(&mut self, op: MemoryOp) {
        self.get_mut_generation_state().traces.memory_ops.push(op);
    }

    fn push_byte_packing(&mut self, op: BytePackingOp) {
        self.get_mut_generation_state()
            .traces
            .byte_packing_ops
            .push(op);
    }

    fn push_keccak(&mut self, input: [u64; keccak::keccak_stark::NUM_INPUTS], clock: usize) {
        self.get_mut_generation_state()
            .traces
            .keccak_inputs
            .push((input, clock));
    }

    fn push_keccak_bytes(&mut self, input: [u8; KECCAK_WIDTH_BYTES], clock: usize) {
        let chunks = input
            .chunks(size_of::<u64>())
            .map(|chunk| u64::from_le_bytes(chunk.try_into().unwrap()))
            .collect_vec()
            .try_into()
            .unwrap();
        self.push_keccak(chunks, clock);
    }

    fn push_keccak_sponge(&mut self, op: KeccakSpongeOp) {
        self.get_mut_generation_state()
            .traces
            .keccak_sponge_ops
            .push(op);
    }

    /// Returns the content of a the `KernelGeneral` segment of a `State`.
    fn mem_get_kernel_content(&self) -> Vec<Option<U256>>;

    /// Applies a `State`'s operations since a checkpoint.
    fn apply_ops(&mut self, checkpoint: GenerationStateCheckpoint);

    /// Returns the offsets at which execution must halt
    fn get_halt_offsets(&self) -> Vec<usize>;

    fn update_interpreter_final_registers(&mut self, _final_registers: RegistersState) {}

    /// Returns all the memory from non-stale contexts.
    /// This is only necessary during segment data generation, hence the blanket
    /// impl returns a dummy value.
    fn get_active_memory(&self) -> Option<MemoryState> {
        None
    }

    /// Simulates the CPU. It only generates the traces if the `State` is a
    /// `GenerationState`.
    fn run_cpu(
        &mut self,
        max_cpu_len_log: Option<usize>,
    ) -> anyhow::Result<(RegistersState, Option<MemoryState>)>
    where
        Self: Transition<F>,
    {
        let halt_offsets = self.get_halt_offsets();

        let cycle_limit =
            max_cpu_len_log.map(|max_len_log| (1 << max_len_log) - NUM_EXTRA_CYCLES_AFTER);

        let mut final_registers = RegistersState::default();
        let final_mem = self.get_active_memory();
        let mut running = true;
        let mut final_clock = 0;
        loop {
            let registers = self.get_registers();
            let pc = registers.program_counter;

            let halt_final = registers.is_kernel && halt_offsets.contains(&pc);
            if running && (self.at_halt() || self.at_end_segment(cycle_limit)) {
                running = false;
                final_registers = registers;

                // If `stack_len` is 0, `stack_top` still contains a residual value.
                if final_registers.stack_len == 0 {
                    final_registers.stack_top = 0.into();
                }
                // If we are in the interpreter, we need to set the final register values.
                self.update_interpreter_final_registers(final_registers);
                final_clock = self.get_clock();
                self.final_exception()?;
            }

            let opt_halt_context = self.get_halt_context();
            if registers.is_kernel && halt_final {
                if let Some(halt_context) = opt_halt_context {
                    if self.get_context() == halt_context {
                        // Only happens during jumpdest analysis, we don't care about the output.
                        return Ok((final_registers, None));
                    }
                } else {
                    if !running {
                        debug_assert!(self.get_clock() - final_clock == NUM_EXTRA_CYCLES_AFTER - 1);
                    }
                    let final_mem = self.get_active_memory();
<<<<<<< HEAD
=======
                    #[cfg(not(test))]
                    self.log_info(format!("CPU halted after {} cycles", self.get_clock()));
>>>>>>> 71bcf66a
                    return Ok((final_registers, final_mem));
                }
            }

            self.transition()?;
        }
    }

    fn handle_error(&mut self, err: ProgramError) -> anyhow::Result<()>
    where
        Self: Transition<F>,
        Self: Sized,
    {
        let exc_code: u8 = match err {
            ProgramError::OutOfGas => 0,
            ProgramError::InvalidOpcode => 1,
            ProgramError::StackUnderflow => 2,
            ProgramError::InvalidJumpDestination => 3,
            ProgramError::InvalidJumpiDestination => 4,
            ProgramError::StackOverflow => 5,
            _ => bail!("TODO: figure out what to do with this..."),
        };

        let checkpoint = self.checkpoint();

        let (row, _) = self.base_row();
        generate_exception(exc_code, self, row)
            .map_err(|e| anyhow!("Exception handling failed with error: {:?}", e))?;

        self.apply_ops(checkpoint);

        Ok(())
    }

    fn transition(&mut self) -> anyhow::Result<()>
    where
        Self: Transition<F>,
        Self: Sized,
    {
        let checkpoint = self.checkpoint();
        let result = self.try_perform_instruction();

        match result {
            Ok(op) => {
                self.apply_ops(checkpoint);

                if might_overflow_op(op) {
                    self.get_mut_registers().check_overflow = true;
                }

                Ok(())
            }
            Err(e) => {
                if self.get_registers().is_kernel {
                    let offset_name = KERNEL.offset_name(self.get_registers().program_counter);
                    bail!(
                        "{:?} in kernel at pc={}, stack={:?}, memory={:?}",
                        e,
                        offset_name,
                        self.get_stack(),
                        self.mem_get_kernel_content()
                            .iter()
                            .map(|c| c.unwrap_or_default())
                            .collect_vec(),
                    );
                }
                self.rollback(checkpoint);
                self.handle_error(e)
            }
        }
    }

    fn try_perform_instruction(&mut self) -> Result<Operation, ProgramError>;

    /// Row that has the correct values for system registers and the code
    /// channel, but is otherwise blank. It fulfills the constraints that
    /// are common to successful operations and the exception operation. It
    /// also returns the opcode
    fn base_row(&mut self) -> (CpuColumnsView<F>, u8) {
        let generation_state = self.get_mut_generation_state();
        let mut row: CpuColumnsView<F> = CpuColumnsView::default();
        row.clock = F::from_canonical_usize(generation_state.traces.clock() + 1);
        row.context = F::from_canonical_usize(generation_state.registers.context);
        row.program_counter = F::from_canonical_usize(generation_state.registers.program_counter);
        row.is_kernel_mode = F::from_bool(generation_state.registers.is_kernel);
        row.gas = F::from_canonical_u64(generation_state.registers.gas_used);
        row.stack_len = F::from_canonical_usize(generation_state.registers.stack_len);
        fill_channel_with_value(&mut row, 0, generation_state.registers.stack_top);

        let opcode = read_code_memory(generation_state, &mut row);
        (row, opcode)
    }

    /// Logs `msg` in `debug` mode.
    #[inline]
    fn log_debug(&self, msg: String) {
        log::debug!("{}", msg);
    }

    /// Logs `msg` in `info` mode.
    #[inline]
    fn log_info(&self, msg: String) {
        log::info!("{}", msg);
    }

    /// Logs `msg` at `level`.
    #[inline]
    fn log(&self, level: Level, msg: String) {
        log::log!(level, "{}", msg);
    }
}

#[derive(Debug)]
pub struct GenerationState<F: Field> {
    pub(crate) inputs: TrimmedGenerationInputs,
    pub(crate) registers: RegistersState,
    pub(crate) memory: MemoryState,
    pub(crate) traces: Traces<F>,

    pub(crate) next_txn_index: usize,

    /// Memory used by stale contexts can be pruned so proving segments can be
    /// smaller.
    pub(crate) stale_contexts: Vec<usize>,

    /// Prover inputs containing RLP data, in reverse order so that the next
    /// input can be obtained via `pop()`.
    pub(crate) rlp_prover_inputs: Vec<U256>,

    pub(crate) withdrawal_prover_inputs: Vec<U256>,

    /// The state trie only stores state keys, which are hashes of addresses,
    /// but sometimes it is useful to see the actual addresses for
    /// debugging. Here we store the mapping for all known addresses.
    pub(crate) state_key_to_address: HashMap<H256, Address>,

    /// Prover inputs containing the result of a MODMUL operation, in
    /// little-endian order (so that inputs are obtained in big-endian order
    /// via `pop()`). Contains both the remainder and the quotient, in that
    /// order.
    pub(crate) bignum_modmul_result_limbs: Vec<U256>,

    /// Pointers, within the `TrieData` segment, of the three MPTs.
    pub(crate) trie_root_ptrs: TrieRootPtrs,

    /// A hash map where the key is a context in the user's code and the value
    /// is the set of jump destinations with its corresponding "proof". A
    /// "proof" for a jump destination is either 0 or an address i > 32 in
    /// the code (not necessarily pointing to an opcode) such that for every
    /// j in [i, i+32] it holds that code[j] < 0x7f - j + i.
    pub(crate) jumpdest_table: Option<HashMap<usize, Vec<usize>>>,
}

impl<F: Field> GenerationState<F> {
    fn preinitialize_mpts(&mut self, trie_inputs: &TrieInputs) -> TrieRootPtrs {
        let (trie_roots_ptrs, trie_data) =
            load_all_mpts(trie_inputs).expect("Invalid MPT data for preinitialization");

        self.memory.contexts[0].segments[Segment::TrieData.unscale()].content = trie_data;

        trie_roots_ptrs
    }

    fn preinitialize_linked_lists_and_txn_and_receipt_mpts(
        &mut self,
        trie_inputs: &TrieInputs,
    ) -> TrieRootPtrs {
        let (trie_roots_ptrs, state_leaves, storage_leaves, trie_data) =
            load_linked_lists_and_txn_and_receipt_mpts(trie_inputs)
                .expect("Invalid MPT data for preinitialization");

        self.memory.contexts[0].segments[Segment::AccountsLinkedList.unscale()].content =
            state_leaves.iter().map(|&val| Some(val)).collect();
        self.memory.contexts[0].segments[Segment::StorageLinkedList.unscale()].content =
            storage_leaves.iter().map(|&val| Some(val)).collect();
        self.memory.contexts[0].segments[Segment::TrieData.unscale()].content = trie_data;

        trie_roots_ptrs
    }

    pub(crate) fn new(inputs: &GenerationInputs, kernel_code: &[u8]) -> Result<Self, ProgramError> {
        let rlp_prover_inputs = all_rlp_prover_inputs_reversed(&inputs.signed_txns);
        let withdrawal_prover_inputs = all_withdrawals_prover_inputs_reversed(&inputs.withdrawals);
        let bignum_modmul_result_limbs = Vec::new();

        let mut state = Self {
            inputs: inputs.trim(),
            registers: Default::default(),
            memory: MemoryState::new(kernel_code),
            traces: Traces::default(),
            next_txn_index: 0,
            stale_contexts: Vec::new(),
            rlp_prover_inputs,
            withdrawal_prover_inputs,
            state_key_to_address: HashMap::new(),
            bignum_modmul_result_limbs,
            trie_root_ptrs: TrieRootPtrs {
                state_root_ptr: Some(0),
                txn_root_ptr: 0,
                receipt_root_ptr: 0,
            },
            jumpdest_table: None,
        };
        let trie_root_ptrs =
            state.preinitialize_linked_lists_and_txn_and_receipt_mpts(&inputs.tries);
        log::debug!(
            "Initial accounts linked list = {:?}",
            state.get_accounts_linked_list()
        );
        log::debug!(
            "Initial storage linked list = {:?}",
            state.get_storage_linked_list()
        );
        state.trie_root_ptrs = trie_root_ptrs;
        Ok(state)
    }

    /// Updates `program_counter`, and potentially adds some extra handling if
    /// we're jumping to a special location.
    pub(crate) fn jump_to(&mut self, dst: usize) -> Result<(), ProgramError> {
        self.registers.program_counter = dst;
        if dst == KERNEL.global_labels["observe_new_address"] {
            let tip_u256 = stack_peek(self, 0)?;
            let tip_h256 = H256::from_uint(&tip_u256);
            let tip_h160 = H160::from(tip_h256);
            self.observe_address(tip_h160);
        } else if dst == KERNEL.global_labels["observe_new_contract"] {
            let tip_u256 = stack_peek(self, 0)?;
            let tip_h256 = H256::from_uint(&tip_u256);
            self.observe_contract(tip_h256)?;
        }

        Ok(())
    }

    /// Observe the given address, so that we will be able to recognize the
    /// associated state key. This is just for debugging purposes.
    pub(crate) fn observe_address(&mut self, address: Address) {
        let state_key = keccak(address.0);
        self.state_key_to_address.insert(state_key, address);
    }

    /// Observe the given code hash and store the associated code.
    /// When called, the code corresponding to `codehash` should be stored in
    /// the return data.
    pub(crate) fn observe_contract(&mut self, codehash: H256) -> Result<(), ProgramError> {
        if self.inputs.contract_code.contains_key(&codehash) {
            return Ok(()); // Return early if the code hash has already been
                           // observed.
        }

        let ctx = self.registers.context;
        let returndata_offset = ContextMetadata::ReturndataSize.unscale();
        let returndata_size_addr =
            MemoryAddress::new(ctx, Segment::ContextMetadata, returndata_offset);
        let returndata_size = u256_to_usize(self.memory.get_with_init(returndata_size_addr))?;
        let code = self.memory.contexts[ctx].segments[Segment::Returndata.unscale()].content
            [..returndata_size]
            .iter()
            .map(|x| x.unwrap_or_default().low_u32() as u8)
            .collect::<Vec<_>>();
        debug_assert_eq!(keccak(&code), codehash);

        self.inputs.contract_code.insert(codehash, code);

        Ok(())
    }

    pub(crate) fn rollback(&mut self, checkpoint: GenerationStateCheckpoint) {
        self.registers = checkpoint.registers;
        self.traces.rollback(checkpoint.traces);
    }

    pub(crate) fn stack(&self) -> Vec<U256> {
        const MAX_TO_SHOW: usize = 10;
        (0..self.registers.stack_len.min(MAX_TO_SHOW))
            .map(|i| stack_peek(self, i).unwrap())
            .collect()
    }

    /// Clones everything but the traces.
    pub(crate) fn soft_clone(&self) -> GenerationState<F> {
        Self {
            inputs: self.inputs.clone(), // inputs have already been trimmed here
            registers: self.registers,
            memory: self.memory.clone(),
            traces: Traces::default(),
            next_txn_index: 0,
            stale_contexts: Vec::new(),
            rlp_prover_inputs: self.rlp_prover_inputs.clone(),
            state_key_to_address: self.state_key_to_address.clone(),
            bignum_modmul_result_limbs: self.bignum_modmul_result_limbs.clone(),
            withdrawal_prover_inputs: self.withdrawal_prover_inputs.clone(),
            trie_root_ptrs: TrieRootPtrs {
                state_root_ptr: Some(0),
                txn_root_ptr: 0,
                receipt_root_ptr: 0,
            },
            jumpdest_table: None,
        }
    }

    pub(crate) fn set_segment_data(&mut self, segment_data: &GenerationSegmentData) {
        self.bignum_modmul_result_limbs
            .clone_from(&segment_data.extra_data.bignum_modmul_result_limbs);
        self.rlp_prover_inputs
            .clone_from(&segment_data.extra_data.rlp_prover_inputs);
        self.withdrawal_prover_inputs
            .clone_from(&segment_data.extra_data.withdrawal_prover_inputs);
        self.trie_root_ptrs
            .clone_from(&segment_data.extra_data.trie_root_ptrs);
        self.jumpdest_table
            .clone_from(&segment_data.extra_data.jumpdest_table);
        self.next_txn_index = segment_data.extra_data.next_txn_index;
        self.registers = RegistersState {
            program_counter: self.registers.program_counter,
            is_kernel: self.registers.is_kernel,
            is_stack_top_read: false,
            check_overflow: false,
            ..segment_data.registers_before
        };
    }
}

impl<F: Field> State<F> for GenerationState<F> {
    fn checkpoint(&mut self) -> GenerationStateCheckpoint {
        GenerationStateCheckpoint {
            registers: self.registers,
            traces: self.traces.checkpoint(),
            clock: self.get_clock(),
        }
    }

    fn incr_gas(&mut self, n: u64) {
        self.registers.gas_used += n;
    }

    fn incr_pc(&mut self, n: usize) {
        self.registers.program_counter += n;
    }

    fn get_registers(&self) -> RegistersState {
        self.registers
    }

    fn get_mut_registers(&mut self) -> &mut RegistersState {
        &mut self.registers
    }

    fn get_from_memory(&mut self, address: MemoryAddress) -> U256 {
        self.memory.get_with_init(address)
    }

    fn get_generation_state(&self) -> &GenerationState<F> {
        self
    }

    fn get_mut_generation_state(&mut self) -> &mut GenerationState<F> {
        self
    }

    fn get_clock(&self) -> usize {
        self.traces.clock()
    }

    fn rollback(&mut self, checkpoint: GenerationStateCheckpoint) {
        self.rollback(checkpoint)
    }

    fn get_stack(&self) -> Vec<U256> {
        self.stack()
    }

    fn get_context(&self) -> usize {
        self.registers.context
    }

    fn mem_get_kernel_content(&self) -> Vec<Option<U256>> {
        self.memory.contexts[0].segments[Segment::KernelGeneral.unscale()]
            .content
            .clone()
    }

    fn apply_ops(&mut self, checkpoint: GenerationStateCheckpoint) {
        self.memory
            .apply_ops(self.traces.mem_ops_since(checkpoint.traces))
    }

    fn get_halt_offsets(&self) -> Vec<usize> {
        vec![KERNEL.global_labels["halt_final"]]
    }

    fn try_perform_instruction(&mut self) -> Result<Operation, ProgramError> {
        let registers = self.registers;
        let (mut row, opcode) = self.base_row();

        let op = decode(registers, opcode)?;

        if registers.is_kernel {
            log_kernel_instruction(self, op);
        } else {
            self.log_debug(format!("User instruction: {:?}", op));
        }
        fill_op_flag(op, &mut row);

        self.fill_stack_fields(&mut row)?;

        // Might write in general CPU columns when it shouldn't, but the correct values
        // will overwrite these ones during the op generation.
        if let Some(special_len) = get_op_special_length(op) {
            let special_len_f = F::from_canonical_usize(special_len);
            let diff = row.stack_len - special_len_f;
            if let Some(inv) = diff.try_inverse() {
                row.general.stack_mut().stack_inv = inv;
                row.general.stack_mut().stack_inv_aux = F::ONE;
                self.registers.is_stack_top_read = true;
            } else if self.stack().len() != special_len {
                // If the `State` is an interpreter, we cannot rely on the row to carry out the
                // check.
                self.registers.is_stack_top_read = true;
            }
        } else if let Some(inv) = row.stack_len.try_inverse() {
            row.general.stack_mut().stack_inv = inv;
            row.general.stack_mut().stack_inv_aux = F::ONE;
        }

        self.perform_state_op(op, row)
    }
}

impl<F: Field> Transition<F> for GenerationState<F> {
    fn skip_if_necessary(&mut self, op: Operation) -> Result<Operation, ProgramError> {
        Ok(op)
    }

    fn generate_jumpdest_analysis(&mut self, _dst: usize) -> bool {
        false
    }

    fn fill_stack_fields(&mut self, row: &mut CpuColumnsView<F>) -> Result<(), ProgramError> {
        if self.registers.is_stack_top_read {
            let channel = &mut row.mem_channels[0];
            channel.used = F::ONE;
            channel.is_read = F::ONE;
            channel.addr_context = F::from_canonical_usize(self.registers.context);
            channel.addr_segment = F::from_canonical_usize(Segment::Stack.unscale());
            channel.addr_virtual = F::from_canonical_usize(self.registers.stack_len - 1);

            let address = MemoryAddress::new(
                self.registers.context,
                Segment::Stack,
                self.registers.stack_len - 1,
            );

            let mem_op = MemoryOp::new(
                GeneralPurpose(0),
                self.traces.clock(),
                address,
                MemoryOpKind::Read,
                self.registers.stack_top,
            );
            self.push_memory(mem_op);
        }
        self.registers.is_stack_top_read = false;

        if self.registers.check_overflow {
            if self.registers.is_kernel {
                row.general.stack_mut().stack_len_bounds_aux = F::ZERO;
            } else {
                let clock = self.traces.clock();
                let last_row = &mut self.traces.cpu[clock - 1];
                let disallowed_len = F::from_canonical_usize(MAX_USER_STACK_SIZE + 1);
                let diff = row.stack_len - disallowed_len;
                if let Some(inv) = diff.try_inverse() {
                    last_row.general.stack_mut().stack_len_bounds_aux = inv;
                }
            }
        }
        self.registers.check_overflow = false;

        Ok(())
    }
}

pub(crate) struct GenerationStateCheckpoint {
    pub(crate) registers: RegistersState,
    pub(crate) traces: TraceCheckpoint,
    pub(crate) clock: usize,
}

/// Withdrawals prover input array is of the form `[addr0, amount0, ..., addrN,
/// amountN, U256::MAX, U256::MAX]`. Returns the reversed array.
pub(crate) fn all_withdrawals_prover_inputs_reversed(withdrawals: &[(Address, U256)]) -> Vec<U256> {
    let mut withdrawal_prover_inputs = withdrawals
        .iter()
        .flat_map(|w| [U256::from((w.0).0.as_slice()), w.1])
        .collect::<Vec<_>>();
    withdrawal_prover_inputs.push(U256::MAX);
    withdrawal_prover_inputs.push(U256::MAX);
    withdrawal_prover_inputs.reverse();
    withdrawal_prover_inputs
}<|MERGE_RESOLUTION|>--- conflicted
+++ resolved
@@ -218,11 +218,6 @@
                         debug_assert!(self.get_clock() - final_clock == NUM_EXTRA_CYCLES_AFTER - 1);
                     }
                     let final_mem = self.get_active_memory();
-<<<<<<< HEAD
-=======
-                    #[cfg(not(test))]
-                    self.log_info(format!("CPU halted after {} cycles", self.get_clock()));
->>>>>>> 71bcf66a
                     return Ok((final_registers, final_mem));
                 }
             }
