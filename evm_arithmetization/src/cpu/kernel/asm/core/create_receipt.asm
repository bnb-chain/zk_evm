// Pre-stack: status, leftover_gas, prev_cum_gas, txn_nb, num_nibbles, retdest
// Post stack: new_cum_gas, txn_nb
// A receipt is stored in MPT_TRIE_DATA as:
// [payload_len, status, cum_gas_used, bloom, logs_payload_len, num_logs, [logs]]
// [payload_len, status, cum_gas_used, bloom, logs_payload_len, num_logs, [logs], deposit_nonce, deposit_receipt_version] for type 126 tx
// Each log is written in MPT_TRIE_DATA as:
// [payload_len, address, num_topics, [topics], data_len, [data]].
//
// In this function, we:
// - compute cum_gas, 
// - check if the transaction failed and set number of logs to 0 if it is the case, 
// - compute the bloom filter,
// - write the receipt in MPT_TRIE_DATA ,
// - insert a new node in receipt_trie,
// - set the bloom filter back to 0
global process_receipt:    
    // stack: status, leftover_gas, prev_cum_gas, txn_nb, num_nibbles, retdest
    DUP2 DUP4
    // stack: prev_cum_gas, leftover_gas, status, leftover_gas, prev_cum_gas, txn_nb, num_nibbles, retdest
    %compute_cumulative_gas
    // stack: new_cum_gas, status, leftover_gas, prev_cum_gas, txn_nb, num_nibbles, retdest
    SWAP3 POP
    // stack: status, leftover_gas, new_cum_gas, txn_nb, num_nibbles, retdest
    SWAP1 POP
    // stack: status, new_cum_gas, txn_nb, num_nibbles, retdest
    // Now, we need to check whether the transaction has failed.
    DUP1 ISZERO %jumpi(failed_receipt)

process_receipt_after_status:
    // stack: status, new_cum_gas, txn_nb, num_nibbles, retdest
    PUSH process_receipt_after_bloom
    %jump(logs_bloom)

process_receipt_after_bloom:
    // stack: status, new_cum_gas, txn_nb, num_nibbles, retdest
    DUP2 DUP4
    // stack: txn_nb, new_cum_gas, status, new_cum_gas, txn_nb, num_nibbles, retdest
    SWAP2
    // stack: status, new_cum_gas, txn_nb, new_cum_gas, txn_nb, num_nibbles, retdest

    // Compute the total RLP payload length of the receipt.
    PUSH 1 // status is always 1 byte.
    // stack: payload_len, status, new_cum_gas, txn_nb, new_cum_gas, txn_nb, num_nibbles, retdest
    DUP3
    %rlp_scalar_len // cum_gas is a simple scalar.
    ADD
    // stack: payload_len, status, new_cum_gas, txn_nb, new_cum_gas, txn_nb, num_nibbles, retdest
    // Next is the bloom_filter, which is a 256-byte array. Its RLP encoding is 
    // 1 + 2 + 256 bytes.
    %add_const(259)
    // stack: payload_len, status, new_cum_gas, txn_nb, new_cum_gas, txn_nb, num_nibbles, retdest
    // Last is the logs.
    %mload_global_metadata(@GLOBAL_METADATA_LOGS_PAYLOAD_LEN)
    %rlp_list_len
    ADD
    PUSH @INITIAL_TXN_RLP_ADDR
    MLOAD_GENERAL
    // stack: first_txn_byte, payload_len, status, new_cum_gas, txn_nb, new_cum_gas, txn_nb, num_nibbles, retdest
    // check additional field
    DUP1 %eq_const(126) %jumpi(process_type126_length)
    SWAP1
    // stack: payload_len, first_txn_byte, status, new_cum_gas, txn_nb, new_cum_gas, txn_nb, num_nibbles, retdest

process_receipt_after_payload_length:
    // stack: payload_len, first_txn_byte, status, new_cum_gas, txn_nb, new_cum_gas, txn_nb, num_nibbles, retdest
//     // stack: payload_len, status, new_cum_gas, txn_nb, new_cum_gas, txn_nb, num_nibbles, retdest
    // Now we can write the receipt in MPT_TRIE_DATA.
    %get_trie_data_size
    // stack: receipt_ptr, payload_len, first_txn_byte, status, new_cum_gas, txn_nb, new_cum_gas, txn_nb, num_nibbles, retdest
    SWAP1
    // stack: payload_len, receipt_ptr, first_txn_byte, status, new_cum_gas, txn_nb, new_cum_gas, txn_nb, num_nibbles, retdest
    SWAP2
    // stack: first_txn_byte, receipt_ptr, payload_len, status, new_cum_gas, txn_nb, new_cum_gas, txn_nb, num_nibbles, retdest

//     // stack: receipt_ptr, payload_len, status, new_cum_gas, txn_nb, new_cum_gas, txn_nb, num_nibbles, retdest
//     // Write transaction type if necessary. The address INITIAL_TXN_RLP_ADDR contains the current transaction type.
//     PUSH @INITIAL_TXN_RLP_ADDR
//     MLOAD_GENERAL
//     // stack: first_txn_byte, receipt_ptr, payload_len, status, new_cum_gas, txn_nb, new_cum_gas, txn_nb, num_nibbles, retdest
    DUP1 %eq_const(1) %jumpi(receipt_nonzero_type)
    DUP1 %eq_const(2) %jumpi(receipt_nonzero_type)
    DUP1 %eq_const(3) %jumpi(receipt_nonzero_type)
<<<<<<< HEAD
=======
    DUP1 %eq_const(126) %jumpi(receipt_nonzero_type)
>>>>>>> 0fcecfa2
    // If we are here, we are dealing with a legacy transaction, and we do not need to write the type.
    // stack: first_txn_byte, receipt_ptr, payload_len, status, new_cum_gas, txn_nb, new_cum_gas, txn_nb, num_nibbles, retdest
    POP
    // stack: receipt_ptr, payload_len, status, new_cum_gas, txn_nb, new_cum_gas, txn_nb, num_nibbles, retdest

process_receipt_after_type:
    // stack: receipt_ptr, payload_len, status, new_cum_gas, txn_nb, new_cum_gas, txn_nb, num_nibbles, retdest
    // Write payload_len.
    SWAP1
    %append_to_trie_data
    // stack: receipt_ptr, status, new_cum_gas, txn_nb, new_cum_gas, txn_nb, num_nibbles, retdest
    // Write status.
    SWAP1
    %append_to_trie_data
    // stack: receipt_ptr, new_cum_gas, txn_nb, new_cum_gas, txn_nb, num_nibbles, retdest
    // Write cum_gas_used.
    SWAP1
    %append_to_trie_data
    // stack: receipt_ptr, txn_nb, new_cum_gas, txn_nb, num_nibbles, retdest
    // Write Bloom filter.
    PUSH 256 // Bloom length.
    PUSH @SEGMENT_TXN_BLOOM // ctx == virt == 0
    // stack: bloom_addr, 256, txn_nb, new_cum_gas, txn_nb, num_nibbles, retdest
    %get_trie_data_size
    PUSH @SEGMENT_TRIE_DATA ADD // MPT dest address.
    // stack: DST, SRC, 256, receipt_ptr, txn_nb, new_cum_gas, txn_nb, num_nibbles, retdest
    %memcpy_bytes
    // stack: receipt_ptr, txn_nb, new_cum_gas, txn_nb, num_nibbles, retdest
    // Update trie data size.
    %get_trie_data_size
    %add_const(256)
    %set_trie_data_size

    // Now we write logs.
    // stack: receipt_ptr, txn_nb, new_cum_gas, txn_nb, num_nibbles, retdest
    // We start with the logs payload length.
    %mload_global_metadata(@GLOBAL_METADATA_LOGS_PAYLOAD_LEN)
    %append_to_trie_data
    // stack: receipt_ptr, txn_nb, new_cum_gas, txn_nb, num_nibbles, retdest
    %mload_global_metadata(@GLOBAL_METADATA_LOGS_LEN)
    // Then the number of logs.
    // stack: num_logs, receipt_ptr, txn_nb, new_cum_gas, txn_nb, num_nibbles, retdest
    DUP1 %append_to_trie_data
    PUSH 0

// Each log is written in MPT_TRIE_DATA as:
// [payload_len, address, num_topics, [topics], data_len, [data]].
process_receipt_logs_loop:
    // stack: i, num_logs, receipt_ptr, txn_nb, new_cum_gas, txn_nb, num_nibbles, retdest
    DUP2 DUP2
    EQ
    // stack: i == num_logs, i, num_logs, receipt_ptr, txn_nb, new_cum_gas, txn_nb, num_nibbles, retdest
//    %jumpi(process_receipt_after_write)
    %jumpi(process_type126_additional_fields)
    // stack: i, num_logs, receipt_ptr, txn_nb, new_cum_gas, txn_nb, num_nibbles, retdest
    DUP1
    %mload_kernel(@SEGMENT_LOGS)
    // stack: log_ptr, i, num_logs, receipt_ptr, txn_nb, new_cum_gas, txn_nb, num_nibbles, retdest
    // Write payload_len.
    PUSH @SEGMENT_LOGS_DATA %build_kernel_address
    DUP1
    MLOAD_GENERAL
    %append_to_trie_data
    // stack: log_ptr, i, num_logs, receipt_ptr, txn_nb, new_cum_gas, txn_nb, num_nibbles, retdest
    // Write address.
    %increment
    // stack: addr_ptr, i, num_logs, receipt_ptr, txn_nb, new_cum_gas, txn_nb, num_nibbles, retdest
    DUP1
    MLOAD_GENERAL
    %append_to_trie_data
    // stack: addr_ptr, i, num_logs, receipt_ptr, txn_nb, new_cum_gas, txn_nb, num_nibbles, retdest
    // Write num_topics.
    %increment
    // stack: num_topics_ptr, i, num_logs, receipt_ptr, txn_nb, new_cum_gas, txn_nb, num_nibbles, retdest
    DUP1
    MLOAD_GENERAL
    // stack: num_topics, num_topics_ptr, i, num_logs, receipt_ptr, txn_nb, new_cum_gas, txn_nb, num_nibbles, retdest
    DUP1
    %append_to_trie_data
    // stack: num_topics, num_topics_ptr, i, num_logs, receipt_ptr, txn_nb, new_cum_gas, txn_nb, num_nibbles, retdest
    SWAP1 %increment SWAP1
    // stack: num_topics, topics_ptr, i, num_logs, receipt_ptr, txn_nb, new_cum_gas, txn_nb, num_nibbles, retdest
    PUSH 0

process_receipt_topics_loop:
    // stack: j, num_topics, topics_ptr, i, num_logs, receipt_ptr, txn_nb, new_cum_gas, txn_nb, num_nibbles, retdest
    DUP2 DUP2
    EQ
    // stack: j == num_topics, j, num_topics, topics_ptr, i, num_logs, receipt_ptr, txn_nb, new_cum_gas, txn_nb, num_nibbles, retdest
    %jumpi(process_receipt_topics_end)
    // stack: j, num_topics, topics_ptr, i, num_logs, receipt_ptr, txn_nb, new_cum_gas, txn_nb, num_nibbles, retdest
    // Write j-th topic.
    DUP3 DUP2
    ADD
    // stack: cur_topic_ptr, j, num_topics, topics_ptr, i, num_logs, receipt_ptr, txn_nb, new_cum_gas, txn_nb, num_nibbles, retdest
    MLOAD_GENERAL
    %append_to_trie_data
    // stack: j, num_topics, topics_ptr, i, num_logs, receipt_ptr, txn_nb, new_cum_gas, txn_nb, num_nibbles, retdest
    %increment
    %jump(process_receipt_topics_loop)

process_receipt_topics_end:
    // stack: num_topics, num_topics, topics_ptr, i, num_logs, receipt_ptr, txn_nb, new_cum_gas, txn_nb, num_nibbles, retdest
    POP
    ADD
    // stack: data_len_ptr, i, num_logs, receipt_ptr, txn_nb, new_cum_gas, txn_nb, num_nibbles, retdest
    // Write data_len
    DUP1
    MLOAD_GENERAL
    // stack: data_len, data_len_ptr, i, num_logs, receipt_ptr, txn_nb, new_cum_gas, txn_nb, num_nibbles, retdest
    DUP1
    %append_to_trie_data
    // stack: data_len, data_len_ptr, i, num_logs, receipt_ptr, txn_nb, new_cum_gas, txn_nb, num_nibbles, retdest
    SWAP1 %increment SWAP1
    // stack: data_len, data_ptr, i, num_logs, receipt_ptr, txn_nb, new_cum_gas, txn_nb, num_nibbles, retdest
    PUSH 0

process_receipt_data_loop:
    // stack: j, data_len, data_ptr, i, num_logs, receipt_ptr, txn_nb, new_cum_gas, txn_nb, num_nibbles, retdest
    DUP2 DUP2
    EQ
    // stack: j == data_len, j, data_len, data_ptr, i, num_logs, receipt_ptr, txn_nb, new_cum_gas, txn_nb, num_nibbles, retdest
    %jumpi(process_receipt_data_end)
    // stack: j, data_len, data_ptr, i, num_logs, receipt_ptr, txn_nb, new_cum_gas, txn_nb, num_nibbles, retdest
    // Write j-th data byte.
    DUP3 DUP2
    ADD
    // stack: cur_data_ptr, j, data_len, data_ptr, i, num_logs, receipt_ptr, txn_nb, new_cum_gas, txn_nb, num_nibbles, retdest
    MLOAD_GENERAL
    %append_to_trie_data
    // stack: j, data_len, data_ptr, i, num_logs, receipt_ptr, txn_nb, new_cum_gas, txn_nb, num_nibbles, retdest
    %increment
    %jump(process_receipt_data_loop)

process_receipt_data_end:
    // stack: data_len, data_len, data_ptr, i, num_logs, receipt_ptr, txn_nb, new_cum_gas, txn_nb, num_nibbles, retdest
    %pop3
    %increment
    %jump(process_receipt_logs_loop)

process_type126_length:
    // stack: first_txn_byte, payload_len, status, new_cum_gas, txn_nb, new_cum_gas, txn_nb, num_nibbles, retdest
    SWAP1
    // stack: payload_len, first_txn_byte, status, new_cum_gas, txn_nb, new_cum_gas, txn_nb, num_nibbles, retdest
    // Compute length of deposit_nonce len
    %blocknumber %rlp_scalar_len ADD
    // %add_const(5) // TODO
    // Compute length of deposit_receipt_version
    %add_const(1)
    // stack: payload_len, first_txn_byte, status, new_cum_gas, txn_nb, new_cum_gas, txn_nb, num_nibbles, retdest
    %jump(process_receipt_after_payload_length)
process_type126_additional_fields:
    // stack: num_logs, num_logs, receipt_ptr, txn_nb, new_cum_gas, txn_nb, num_nibbles, retdest
    PUSH @INITIAL_TXN_RLP_ADDR
    MLOAD_GENERAL
    // stack: first_txn_byte, num_logs, num_logs, receipt_ptr, txn_nb, new_cum_gas, txn_nb, num_nibbles, retdest
    // skip if not type 126 receipt
    %jump_neq_const(126, process_receipt_after_write)
    // stack: num_logs, num_logs, receipt_ptr, txn_nb, new_cum_gas, txn_nb, num_nibbles, retdest
    // Write deposit_nonce.
    %blocknumber
    // stack: deposit_nonce, num_logs, num_logs, receipt_ptr, txn_nb, new_cum_gas, txn_nb, num_nibbles, retdest
    %append_to_trie_data
    // stack: num_logs, num_logs, receipt_ptr, txn_nb, new_cum_gas, txn_nb, num_nibbles, retdest
    // Write deposit_receipt_version.
    PUSH 1 // from tx "0xbdcbda0ccec1e053b8b7be12adf9cad91be36bd945c1f5d5a61be0cdafb87226"
    %append_to_trie_data
    // stack: num_logs, num_logs, receipt_ptr, txn_nb, new_cum_gas, txn_nb, num_nibbles, retdest
    // %jump(process_receipt_after_write)

process_receipt_after_write:
    // stack: num_logs, num_logs, receipt_ptr, txn_nb, new_cum_gas, txn_nb, num_nibbles, retdest
    %pop2
    // stack: receipt_ptr, txn_nb, new_cum_gas, txn_nb, num_nibbles, retdest
    SWAP1
    // stack: txn_nb, receipt_ptr, new_cum_gas, txn_nb, num_nibbles, retdest
    DUP5
    // stack: num_nibbles, txn_nb, receipt_ptr, new_cum_gas, txn_nb, num_nibbles, retdest
    %mpt_insert_receipt_trie
    // stack: new_cum_gas, txn_nb, num_nibbles, retdest

    // We don't need to reset the bloom filter segment as we only process a single transaction.
    // TODO: Revert in case we add back support for multi-txn proofs.

    %stack (new_cum_gas, txn_nb, num_nibbles, retdest) -> (retdest, new_cum_gas)
    JUMP
    
receipt_nonzero_type:
    // stack: txn_type, receipt_ptr, payload_len, status, new_cum_gas, txn_nb, new_cum_gas, txn_nb, retdest
    %append_to_trie_data
    %jump(process_receipt_after_type)

failed_receipt:
    // stack: status, new_cum_gas, num_nibbles, txn_nb
    // It is the receipt of a failed transaction, so set num_logs to 0. This will also lead to Bloom filter = 0.
    PUSH 0
    %mstore_global_metadata(@GLOBAL_METADATA_LOGS_LEN)
    PUSH 0 %mstore_global_metadata(@GLOBAL_METADATA_LOGS_PAYLOAD_LEN)
    // stack: status, new_cum_gas, num_nibbles, txn_nb
    %jump(process_receipt_after_status)

%macro process_receipt
    // stack: success, leftover_gas, cur_cum_gas, txn_nb, num_nibbles
    %stack (success, leftover_gas, cur_cum_gas, txn_nb, num_nibbles) -> (success, leftover_gas, cur_cum_gas, txn_nb, num_nibbles, %%after)
    %jump(process_receipt)
%%after:
%endmacro

%macro compute_cumulative_gas
    // stack: cur_cum_gas, leftover_gas
    DUP2
    // stack: leftover_gas, prev_cum_gas, leftover_gas
    %mload_txn_field(@TXN_FIELD_GAS_LIMIT)
    // stack: gas_limit, leftover_gas, prev_cum_gas, leftover_gas
    DUP2 DUP2 LT %jumpi(panic)
    // stack: gas_limit, leftover_gas, prev_cum_gas, leftover_gas
    SUB
    // stack: used_txn_gas, prev_cum_gas, leftover_gas
    ADD SWAP1 POP
    // stack: new_cum_gas
%endmacro<|MERGE_RESOLUTION|>--- conflicted
+++ resolved
@@ -80,10 +80,7 @@
     DUP1 %eq_const(1) %jumpi(receipt_nonzero_type)
     DUP1 %eq_const(2) %jumpi(receipt_nonzero_type)
     DUP1 %eq_const(3) %jumpi(receipt_nonzero_type)
-<<<<<<< HEAD
-=======
     DUP1 %eq_const(126) %jumpi(receipt_nonzero_type)
->>>>>>> 0fcecfa2
     // If we are here, we are dealing with a legacy transaction, and we do not need to write the type.
     // stack: first_txn_byte, receipt_ptr, payload_len, status, new_cum_gas, txn_nb, new_cum_gas, txn_nb, num_nibbles, retdest
     POP
