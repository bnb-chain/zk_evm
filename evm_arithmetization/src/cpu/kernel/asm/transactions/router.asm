--- conflicted
+++ resolved
@@ -39,8 +39,6 @@
     // stack: first_byte == 3, rlp_segment, retdest
     %jumpi(process_type_3_txn)
     // stack: rlp_segment, retdest
-<<<<<<< HEAD
-=======
 
     DUP1
     MLOAD_GENERAL
@@ -48,7 +46,6 @@
     // stack: first_byte == 126, rlp_segment, retdest
     %jumpi(process_type_126_txn)
     // stack: rlp_segment, retdest
->>>>>>> 0fcecfa2
 
     // At this point, since it's not a type 1, 2 or 3 transaction,
     // it must be a legacy (aka type 0) transaction.
