// Hashing logic specific to a particular trie.

global mpt_hash_state_trie:
    // stack: cur_len, retdest
    PUSH encode_account
    %mload_global_metadata(@GLOBAL_METADATA_STATE_TRIE_ROOT)
    // stack: node_ptr, encode_account, cur_len, retdest
    %jump(mpt_hash)

%macro mpt_hash_state_trie
    // stack: cur_len
    PUSH %%after
    SWAP1
    %jump(mpt_hash_state_trie)
%%after:
%endmacro

global mpt_hash_storage_trie:
    // stack: node_ptr, cur_len, retdest
    %stack (node_ptr, cur_len) -> (node_ptr, encode_storage_value, cur_len)
    %jump(mpt_hash)

%macro mpt_hash_storage_trie
    %stack (node_ptr, cur_len) -> (node_ptr, cur_len, %%after)
    %jump(mpt_hash_storage_trie)
%%after:
%endmacro

global mpt_hash_txn_trie:
    // stack: cur_len, retdest
    PUSH encode_txn
    %mload_global_metadata(@GLOBAL_METADATA_TXN_TRIE_ROOT)
    // stack: node_ptr, encode_txn, cur_len, retdest
    %jump(mpt_hash)

%macro mpt_hash_txn_trie
    // stack: cur_len
    PUSH %%after
    SWAP1
    %jump(mpt_hash_txn_trie)
%%after:
%endmacro

global mpt_hash_receipt_trie:
    // stack: cur_len, retdest
    PUSH encode_receipt
    %mload_global_metadata(@GLOBAL_METADATA_RECEIPT_TRIE_ROOT)
    // stack: node_ptr, encode_receipt, cur_len, retdest
    %jump(mpt_hash)

%macro mpt_hash_receipt_trie
    // stack: cur_len
    PUSH %%after
    SWAP1
    %jump(mpt_hash_receipt_trie)
%%after:
%endmacro

global encode_account:
    // stack: rlp_addr, value_ptr, cur_len, retdest
    // First, we compute the length of the RLP data we're about to write.
    // We also update the length of the trie data segment.
    // The nonce and balance fields are variable-length, so we need to load them
    // to determine their contribution, while the other two fields are fixed
    // 32-bytes integers.

    // First, we add 4 to the trie data length, for the nonce,
    // the balance, the storage pointer and the code hash.
    SWAP2 %add_const(4) SWAP2

    // Now, we start the encoding.
    // stack: rlp_addr, value_ptr, cur_len, retdest
    DUP2 %mload_trie_data // nonce = value[0]
    %rlp_scalar_len
    // stack: nonce_rlp_len, rlp_addr, value_ptr, cur_len, retdest
    DUP3 %increment %mload_trie_data // balance = value[1]
    %rlp_scalar_len
    // stack: balance_rlp_len, nonce_rlp_len, rlp_addr, value_ptr, cur_len, retdest
    PUSH 66 // storage_root and code_hash fields each take 1 + 32 bytes
    ADD ADD
    // stack: payload_len, rlp_addr, value_ptr, cur_len, retdest
    SWAP1
    // stack: rlp_addr, payload_len, value_ptr, cur_len, retdest
    DUP2 %rlp_list_len
    // stack: list_len, rlp_addr, payload_len, value_ptr, cur_len, retdest
    SWAP1
    // stack: rlp_addr, list_len, payload_len, value_ptr, cur_len, retdest
    %encode_rlp_multi_byte_string_prefix
    // stack: rlp_pos_2, payload_len, value_ptr, cur_len, retdest
    %encode_rlp_list_prefix
    // stack: rlp_pos_3, value_ptr, cur_len, retdest
    DUP2 %mload_trie_data // nonce = value[0]
    // stack: nonce, rlp_pos_3, value_ptr, cur_len, retdest
    SWAP1 %encode_rlp_scalar
    // stack: rlp_pos_4, value_ptr, cur_len, retdest
    DUP2 %increment %mload_trie_data // balance = value[1]
    // stack: balance, rlp_pos_4, value_ptr, cur_len, retdest
    SWAP1 %encode_rlp_scalar
    // stack: rlp_pos_5, value_ptr, cur_len, retdest
    DUP3
    DUP3 %add_const(2) %mload_trie_data // storage_root_ptr = value[2]
    // stack: storage_root_ptr, cur_len, rlp_pos_5, value_ptr, cur_len, retdest


    PUSH debug_after_hash_storage_trie
    POP

    // Hash storage trie.
    %mpt_hash_storage_trie
    // stack: storage_root_digest, new_len, rlp_pos_5, value_ptr, cur_len, retdest
    %stack(storage_root_digest, new_len, rlp_pos_five, value_ptr, cur_len) -> (rlp_pos_five, storage_root_digest, value_ptr, new_len)
    %encode_rlp_256
    // stack: rlp_pos_6, value_ptr, new_len, retdest
    SWAP1 %add_const(3) %mload_trie_data // code_hash = value[3]
    // stack: code_hash, rlp_pos_6, new_len, retdest
    SWAP1 %encode_rlp_256
    // stack: rlp_pos_7, new_len, retdest
    %stack(rlp_pos_7, new_len, retdest) -> (retdest, rlp_pos_7, new_len)
    JUMP

global encode_txn:
    // stack: rlp_addr, value_ptr, cur_len, retdest
    
    // Load the txn_rlp_len which is at the beginning of value_ptr
    DUP2 %mload_trie_data
    // stack: txn_rlp_len, rlp_addr, value_ptr, cur_len, retdest
    // We need to add 1+txn_rlp_len to the length of the trie data.
    SWAP3 DUP4 %increment ADD
    // stack: new_len, rlp_addr, value_ptr, txn_rlp_len, retdest
    SWAP3
    SWAP2 %increment
    // stack: txn_rlp_ptr=value_ptr+1, rlp_addr, txn_rlp_len, new_len, retdest

    %stack (txn_rlp_ptr, rlp_addr, txn_rlp_len) -> (rlp_addr, txn_rlp_len, txn_rlp_len, txn_rlp_ptr)
    // Encode the txn rlp prefix
    // stack: rlp_addr, txn_rlp_len, txn_rlp_len, txn_rlp_ptr, cur_len, retdest
    %encode_rlp_multi_byte_string_prefix
    // copy txn_rlp to the new block
    // stack: rlp_addr, txn_rlp_len, txn_rlp_ptr, new_len, retdest
    %stack (rlp_addr, txn_rlp_len, txn_rlp_ptr) -> (
        @SEGMENT_TRIE_DATA, txn_rlp_ptr, // src addr. Kernel has context 0
        rlp_addr, // dest addr
        txn_rlp_len, // mcpy len
        txn_rlp_len, rlp_addr)
    %build_kernel_address
    SWAP1
    // stack: DST, SRC, txn_rlp_len, txn_rlp_len, rlp_addr, new_len, retdest
    %memcpy_bytes
    ADD
    // stack new_rlp_addr, new_len, retdest
    %stack(new_rlp_addr, new_len, retdest) -> (retdest, new_rlp_addr, new_len)
    JUMP

// We assume a receipt in memory is stored as:
// [payload_len, status, cum_gas_used, bloom, logs_payload_len, num_logs, [logs]].
// [payload_len, status, cum_gas_used, bloom, logs_payload_len, num_logs, [logs], deposit_nonce, deposit_receipt_version] for type 126 tx
// A log is [payload_len, address, num_topics, [topics], data_len, [data]].
global encode_receipt:
    // stack: rlp_addr, value_ptr, cur_len, retdest
    // First, we add 261 to the trie data length for all values before the logs besides the type.
    // These are: the payload length, the status, cum_gas_used, the bloom filter (256 elements),
    // the length of the logs payload and the length of the logs.
    SWAP2 %add_const(261) SWAP2
    // There is a double encoding!
    // What we compute is:
    //  - either RLP(RLP(receipt)) for Legacy transactions
    //  - or RLP(txn_type||RLP(receipt)) for transactions of type 1 or 2.
    // First encode the wrapper prefix.
    DUP2 %mload_trie_data
    // stack: first_value, rlp_addr, value_ptr, cur_len, retdest
    // The first value is either the transaction type or the payload length.
    // Since the receipt contains at least the 256-bytes long bloom filter, payload_len > 3.
    DUP1 %lt_const(4) %jumpi(encode_nonzero_receipt_type)
<<<<<<< HEAD
=======
    // For type 0x7e transactions
    DUP1 %eq_const(126) %jumpi(encode_nonzero_deposit_receipt_type)
>>>>>>> 0fcecfa2
    // If we are here, then the first byte is the payload length.
    %rlp_list_len
    // stack: rlp_receipt_len, rlp_addr, value_ptr, cur_len, retdest
    SWAP1 %encode_rlp_multi_byte_string_prefix
    // stack: rlp_addr, value_ptr, cur_len, retdest

encode_receipt_after_type:
    // stack: rlp_addr, payload_len_ptr, cur_len, retdest
    // Then encode the receipt prefix.
    // `payload_ptr` is either `value_ptr` or `value_ptr+1`, depending on the transaction type.
    DUP2 %mload_trie_data
    // stack: payload_len, rlp_addr, payload_len_ptr, cur_len, retdest
    SWAP1 %encode_rlp_list_prefix 
    // stack: rlp_addr, payload_len_ptr, cur_len, retdest
    // Encode status.
    DUP2 %increment %mload_trie_data
    // stack: status, rlp_addr, payload_len_ptr, cur_len, retdest
    SWAP1 %encode_rlp_scalar
    // stack: rlp_addr, payload_len_ptr, cur_len, retdest
    // Encode cum_gas_used.
    DUP2 %add_const(2) %mload_trie_data
    // stack: cum_gas_used, rlp_addr, payload_len_ptr, cur_len, retdest
    SWAP1 %encode_rlp_scalar
    // stack: rlp_addr, payload_len_ptr, cur_len, retdest
    // Encode bloom.
    PUSH 256 // Bloom length.
    DUP3 %add_const(3) PUSH @SEGMENT_TRIE_DATA %build_kernel_address // MPT src address.
    DUP3
    // stack: rlp_addr, SRC, 256, rlp_addr, payload_len_ptr, cur_len, retdest
    %encode_rlp_string
    // stack: rlp_addr, old_rlp_pos, payload_len_ptr, cur_len, retdest
    SWAP1 POP
    // stack: rlp_addr, payload_len_ptr, cur_len, retdest
    // Encode logs prefix.
    DUP2 %add_const(259) %mload_trie_data
    // stack: logs_payload_len, rlp_addr, payload_len_ptr, cur_len, retdest
    SWAP1 %encode_rlp_list_prefix
    // stack: rlp_addr, payload_len_ptr, cur_len, retdest
    DUP2 %add_const(261)
    // stack: logs_ptr, rlp_addr, payload_len_ptr, cur_len, retdest
    DUP3 %add_const(260) %mload_trie_data
    // stack: num_logs, logs_ptr, rlp_addr, payload_len_ptr, cur_len, retdest
    PUSH 0

encode_receipt_logs_loop:
    // stack: i, num_logs, current_log_ptr, rlp_addr, payload_len_ptr, cur_len, retdest
    DUP2 DUP2 EQ
    // stack: i == num_logs, i, num_logs, current_log_ptr, rlp_addr, payload_len_ptr, cur_len, retdest
    %jumpi(encode_receipt_end)
    // We add 4 to the trie data length for the fixed size elements in the current log.
    SWAP5 %add_const(4) SWAP5
    // stack: i, num_logs, current_log_ptr, rlp_addr, payload_len_ptr, cur_len, retdest
    DUP3 DUP5
    // stack: rlp_addr, current_log_ptr, i, num_logs, current_log_ptr, old_rlp_pos, payload_len_ptr, cur_len, retdest
    // Encode log prefix.
    DUP2 %mload_trie_data
    // stack: payload_len, rlp_addr, current_log_ptr, i, num_logs, current_log_ptr, old_rlp_pos, payload_len_ptr, cur_len, retdest
    SWAP1 %encode_rlp_list_prefix
    // stack: rlp_addr, current_log_ptr, i, num_logs, current_log_ptr, old_rlp_pos, payload_len_ptr, cur_len, retdest
    // Encode address.
    DUP2 %increment %mload_trie_data
    // stack: address, rlp_addr, current_log_ptr, i, num_logs, current_log_ptr, old_rlp_pos, payload_len_ptr, cur_len, retdest
    SWAP1 %encode_rlp_160
    // stack: rlp_addr, current_log_ptr, i, num_logs, current_log_ptr, old_rlp_pos, payload_len_ptr, cur_len, retdest
    DUP2 %add_const(2) %mload_trie_data
    // stack: num_topics, rlp_addr, current_log_ptr, i, num_logs, current_log_ptr, old_rlp_pos, payload_len_ptr, cur_len, retdest
    // Encode topics prefix.
    DUP1 %mul_const(33)
    // stack: topics_payload_len, num_topics, rlp_addr, current_log_ptr, i, num_logs, current_log_ptr, old_rlp_pos, payload_len_ptr, cur_len, retdest
    DUP3 %encode_rlp_list_prefix
    // stack: new_rlp_pos, num_topics, rlp_addr, current_log_ptr, i, num_logs, current_log_ptr, old_rlp_pos, payload_len_ptr, cur_len, retdest
    SWAP2 POP
    // stack: num_topics, rlp_addr, current_log_ptr, i, num_logs, current_log_ptr, old_rlp_pos, payload_len_ptr, cur_len, retdest

    // Add `num_topics` to the length of the trie data segment.
    DUP1 SWAP9 
    // stack: cur_len, num_topics, rlp_addr, current_log_ptr, i, num_logs, current_log_ptr, old_rlp_pos, payload_len_ptr, num_topics, retdest
    ADD SWAP8

    // stack: num_topics, rlp_addr, current_log_ptr, i, num_logs, current_log_ptr, old_rlp_pos, payload_len_ptr, cur_len', retdest
    SWAP2 %add_const(3)
    // stack: topics_ptr, rlp_addr, num_topics, i, num_logs, current_log_ptr, old_rlp_pos, payload_len_ptr, cur_len', retdest
    PUSH 0

encode_receipt_topics_loop:
    // stack: j, topics_ptr, rlp_addr, num_topics, i, num_logs, current_log_ptr, old_rlp_pos, payload_len_ptr, cur_len', retdest
    DUP4 DUP2 EQ
    // stack: j == num_topics, j, topics_ptr, rlp_addr, num_topics, i, num_logs, current_log_ptr, old_rlp_pos, payload_len_ptr, cur_len', retdest
    %jumpi(encode_receipt_topics_end)
    // stack: j, topics_ptr, rlp_addr, num_topics, i, num_logs, current_log_ptr, old_rlp_pos, payload_len_ptr, cur_len', retdest
    DUP2 DUP2 ADD
    %mload_trie_data
    // stack: current_topic, j, topics_ptr, rlp_addr, num_topics, i, num_logs, current_log_ptr, old_rlp_pos, payload_len_ptr, cur_len', retdest
    DUP4
    // stack: rlp_addr, current_topic, j, topics_ptr, rlp_addr, num_topics, i, num_logs, current_log_ptr, old_rlp_pos, payload_len_ptr, cur_len', retdest
    %encode_rlp_256
    // stack: new_rlp_pos, j, topics_ptr, rlp_addr, num_topics, i, num_logs, current_log_ptr, old_rlp_pos, payload_len_ptr, cur_len', retdest
    SWAP3 POP
    // stack: j, topics_ptr, new_rlp_pos, num_topics, i, num_logs, current_log_ptr, old_rlp_pos, payload_len_ptr, cur_len', retdest
    %increment
    %jump(encode_receipt_topics_loop)

encode_receipt_topics_end:
    // stack: num_topics, topics_ptr, rlp_addr, num_topics, i, num_logs, current_log_ptr, old_rlp_pos, payload_len_ptr, cur_len', retdest
    ADD
    // stack: data_len_ptr, rlp_addr, num_topics, i, num_logs, current_log_ptr, old_rlp_pos, payload_len_ptr, cur_len', retdest
    SWAP5 POP
    // stack: rlp_addr, num_topics, i, num_logs, data_len_ptr, old_rlp_pos, payload_len_ptr, cur_len', retdest
    SWAP5 POP
    // stack: num_topics, i, num_logs, data_len_ptr, rlp_addr, payload_len_ptr, cur_len', retdest
    POP
    // stack: i, num_logs, data_len_ptr, rlp_addr, payload_len_ptr, cur_len', retdest
    // Encode data prefix.
    DUP3 %mload_trie_data
    // stack: data_len, i, num_logs, data_len_ptr, rlp_addr, payload_len_ptr, cur_len', retdest

    // Add `data_len` to the length of the trie data.
    DUP1 SWAP7 ADD SWAP6

    // stack: data_len, i, num_logs, data_len_ptr, rlp_addr, payload_len_ptr, cur_len'', retdest
    DUP4 %increment DUP2 ADD
    // stack: next_log_ptr, data_len, i, num_logs, data_len_ptr, rlp_addr, payload_len_ptr, cur_len'', retdest
    SWAP4 %increment
    // stack: data_ptr, data_len, i, num_logs, next_log_ptr, rlp_addr, payload_len_ptr, cur_len'', retdest
    PUSH @SEGMENT_TRIE_DATA %build_kernel_address
    // stack: SRC, data_len, i, num_logs, next_log_ptr, rlp_addr, payload_len_ptr, cur_len'', retdest
    DUP6
    // stack: rlp_addr, SRC, data_len, i, num_logs, next_log_ptr, rlp_addr, payload_len_ptr, cur_len'', retdest
    %encode_rlp_string
    // stack: new_rlp_pos, i, num_logs, next_log_ptr, rlp_addr, payload_len_ptr, cur_len'', retdest
    SWAP4 POP
    // stack: i, num_logs, next_log_ptr, new_rlp_pos, payload_len_ptr, cur_len'', retdest
    %increment
    %jump(encode_receipt_logs_loop)

encode_receipt_end:
    // stack: num_logs, num_logs, current_log_ptr, rlp_addr, payload_len_ptr, cur_len'', retdest
    %pop3
    // stack: rlp_addr, payload_len_ptr, cur_len'', retdest
    SWAP1 POP
    // stack: rlp_addr, cur_len'', retdest
    %stack(rlp_addr, new_len, retdest) -> (retdest, rlp_addr, new_len)
    JUMP

encode_nonzero_receipt_type:
    // stack: txn_type, rlp_addr, value_ptr, cur_len, retdest
    // We have a nonlegacy receipt, so the type is also stored in the trie data segment.
    SWAP3 %increment SWAP3
    // stack: txn_type, rlp_addr, value_ptr, cur_len, retdest
    DUP3 %increment %mload_trie_data
    // stack: payload_len, txn_type, rlp_addr, value_ptr, retdest
    // The transaction type is encoded in 1 byte
    %increment %rlp_list_len
    // stack: rlp_receipt_len, txn_type, rlp_addr, value_ptr, retdest
    DUP3 %encode_rlp_multi_byte_string_prefix
    // stack: rlp_addr, txn_type, old_rlp_addr, value_ptr, retdest
    DUP1 DUP3
    MSTORE_GENERAL
    %increment
    // stack: rlp_addr, txn_type, old_rlp_addr, value_ptr, retdest
    %stack (rlp_addr, txn_type, old_rlp_addr, value_ptr, retdest) -> (rlp_addr, value_ptr, retdest)
    // We replace `value_ptr` with `paylaod_len_ptr` so we can encode the rest of the data more easily
    SWAP1 %increment SWAP1
    // stack: rlp_addr, payload_len_ptr, retdest
    %jump(encode_receipt_after_type)

encode_deposit_receipt_after_type:
    // stack: rlp_addr, payload_len_ptr, cur_len, retdest
    // Then encode the receipt prefix.
    // `payload_ptr` is either `value_ptr` or `value_ptr+1`, depending on the transaction type.
    DUP2 %mload_trie_data
    // stack: payload_len, rlp_addr, payload_len_ptr, cur_len, retdest
    SWAP1 %encode_rlp_list_prefix 
    // stack: rlp_addr, payload_len_ptr, cur_len, retdest
    // Encode status.
    DUP2 %increment %mload_trie_data
    // stack: status, rlp_addr, payload_len_ptr, cur_len, retdest
    SWAP1 %encode_rlp_scalar
    // stack: rlp_addr, payload_len_ptr, cur_len, retdest
    // Encode cum_gas_used.
    DUP2 %add_const(2) %mload_trie_data
    // stack: cum_gas_used, rlp_addr, payload_len_ptr, cur_len, retdest
    SWAP1 %encode_rlp_scalar
    // stack: rlp_addr, payload_len_ptr, cur_len, retdest
    // Encode bloom.
    PUSH 256 // Bloom length.
    DUP3 %add_const(3) PUSH @SEGMENT_TRIE_DATA %build_kernel_address // MPT src address.
    // stack: SRCaddr, 256, rlp_addr, payload_len_ptr, cur_len, retdest
    DUP3
    // stack: rlp_addr, SRC, 256, rlp_addr, payload_len_ptr, cur_len, retdest
    %encode_rlp_string
    // stack: rlp_addr, old_rlp_pos, payload_len_ptr, cur_len, retdest
    SWAP1 POP
    // stack: rlp_addr, payload_len_ptr, cur_len, retdest
    // Encode logs prefix.
    DUP2 %add_const(259) %mload_trie_data
    // stack: logs_payload_len, rlp_addr, payload_len_ptr, cur_len, retdest
    DUP1
    // stack: logs_payload_len_copy, logs_payload_len, rlp_addr, payload_len_ptr, cur_len, retdest
    %stack (logs_payload_len_copy, logs_payload_len, rlp_addr, payload_len_ptr, cur_len, retdest) -> (logs_payload_len, rlp_addr, payload_len_ptr, cur_len, logs_payload_len_copy, retdest)
    SWAP1 %encode_rlp_list_prefix
    // stack: rlp_addr, payload_len_ptr, cur_len, logs_payload_len, retdest
    DUP2 %add_const(261)
    // stack: logs_ptr, rlp_addr, payload_len_ptr, cur_len, logs_payload_len, retdest
    DUP3 %add_const(260) %mload_trie_data
    // stack: num_logs, logs_ptr, rlp_addr, payload_len_ptr, cur_len, logs_payload_len, retdest
    PUSH 0
    // stack: i, logs_ptr, rlp_addr, payload_len_ptr, cur_len, logs_payload_len, retdest

encode_deposit_receipt_logs_loop:
    // stack: i, num_logs, current_log_ptr, rlp_addr, payload_len_ptr, cur_len, logs_payload_len, retdest
    DUP2 DUP2 EQ
    // stack: i == num_logs, i, num_logs, current_log_ptr, rlp_addr, payload_len_ptr, cur_len, logs_payload_len, retdest
    %jumpi(encode_deposit_receipt_end)
    // We add 4 to the trie data length for the fixed size elements in the current log.
    SWAP5 %add_const(4) SWAP5
    // stack: i, num_logs, current_log_ptr, rlp_addr, payload_len_ptr, cur_len, logs_payload_len, retdest
    DUP3 DUP5
    // stack: rlp_addr, current_log_ptr, i, num_logs, current_log_ptr, old_rlp_pos, payload_len_ptr, cur_len, logs_payload_len, retdest
    // Encode log prefix.
    DUP2 %mload_trie_data
    // stack: payload_len, rlp_addr, current_log_ptr, i, num_logs, current_log_ptr, old_rlp_pos, payload_len_ptr, cur_len, logs_payload_len, retdest
    SWAP1 %encode_rlp_list_prefix
    // stack: rlp_addr, current_log_ptr, i, num_logs, current_log_ptr, old_rlp_pos, payload_len_ptr, cur_len, logs_payload_len, retdest
    // Encode address.
    DUP2 %increment %mload_trie_data
    // stack: address, rlp_addr, current_log_ptr, i, num_logs, current_log_ptr, old_rlp_pos, payload_len_ptr, cur_len, logs_payload_len, retdest
    SWAP1 %encode_rlp_160
    // stack: rlp_addr, current_log_ptr, i, num_logs, current_log_ptr, old_rlp_pos, payload_len_ptr, cur_len, logs_payload_len, retdest
    DUP2 %add_const(2) %mload_trie_data
    // stack: num_topics, rlp_addr, current_log_ptr, i, num_logs, current_log_ptr, old_rlp_pos, payload_len_ptr, cur_len, logs_payload_len, retdest
    // Encode topics prefix.
    DUP1 %mul_const(33)
    // stack: topics_payload_len, num_topics, rlp_addr, current_log_ptr, i, num_logs, current_log_ptr, old_rlp_pos, payload_len_ptr, cur_len, logs_payload_len, retdest
    DUP3 %encode_rlp_list_prefix
    // stack: new_rlp_pos, num_topics, rlp_addr, current_log_ptr, i, num_logs, current_log_ptr, old_rlp_pos, payload_len_ptr, cur_len, logs_payload_len, retdest
    SWAP2 POP
    // stack: num_topics, rlp_addr, current_log_ptr, i, num_logs, current_log_ptr, old_rlp_pos, payload_len_ptr, cur_len, logs_payload_len, retdest

    // Add `num_topics` to the length of the trie data segment.
    DUP1 SWAP9 
    // stack: cur_len, num_topics, rlp_addr, current_log_ptr, i, num_logs, current_log_ptr, old_rlp_pos, payload_len_ptr, num_topics, logs_payload_len, retdest
    ADD SWAP8

    // stack: num_topics, rlp_addr, current_log_ptr, i, num_logs, current_log_ptr, old_rlp_pos, payload_len_ptr, cur_len', logs_payload_len, retdest
    SWAP2 %add_const(3)
    // stack: topics_ptr, rlp_addr, num_topics, i, num_logs, current_log_ptr, old_rlp_pos, payload_len_ptr, cur_len', logs_payload_len, retdest
    PUSH 0

encode_deposit_receipt_topics_loop:
    // stack: j, topics_ptr, rlp_addr, num_topics, i, num_logs, current_log_ptr, old_rlp_pos, payload_len_ptr, cur_len', logs_payload_len, retdest
    DUP4 DUP2 EQ
    // stack: j == num_topics, j, topics_ptr, rlp_addr, num_topics, i, num_logs, current_log_ptr, old_rlp_pos, payload_len_ptr, cur_len', logs_payload_len, retdest
    %jumpi(encode_deposit_receipt_topics_end)
    // stack: j, topics_ptr, rlp_addr, num_topics, i, num_logs, current_log_ptr, old_rlp_pos, payload_len_ptr, cur_len', logs_payload_len, retdest
    DUP2 DUP2 ADD
    %mload_trie_data
    // stack: current_topic, j, topics_ptr, rlp_addr, num_topics, i, num_logs, current_log_ptr, old_rlp_pos, payload_len_ptr, cur_len', logs_payload_len, retdest
    DUP4
    // stack: rlp_addr, current_topic, j, topics_ptr, rlp_addr, num_topics, i, num_logs, current_log_ptr, old_rlp_pos, payload_len_ptr, cur_len', logs_payload_len, retdest
    %encode_rlp_256
    // stack: new_rlp_pos, j, topics_ptr, rlp_addr, num_topics, i, num_logs, current_log_ptr, old_rlp_pos, payload_len_ptr, cur_len', logs_payload_len, retdest
    SWAP3 POP
    // stack: j, topics_ptr, new_rlp_pos, num_topics, i, num_logs, current_log_ptr, old_rlp_pos, payload_len_ptr, cur_len', logs_payload_len, retdest
    %increment
    %jump(encode_deposit_receipt_topics_loop)

encode_deposit_receipt_topics_end:
    // stack: num_topics, topics_ptr, rlp_addr, num_topics, i, num_logs, current_log_ptr, old_rlp_pos, payload_len_ptr, cur_len', logs_payload_len, retdest
    ADD
    // stack: data_len_ptr, rlp_addr, num_topics, i, num_logs, current_log_ptr, old_rlp_pos, payload_len_ptr, cur_len', logs_payload_len, retdest
    SWAP5 POP
    // stack: rlp_addr, num_topics, i, num_logs, data_len_ptr, old_rlp_pos, payload_len_ptr, cur_len', logs_payload_len, retdest
    SWAP5 POP
    // stack: num_topics, i, num_logs, data_len_ptr, rlp_addr, payload_len_ptr, cur_len', logs_payload_len, retdest
    POP
    // stack: i, num_logs, data_len_ptr, rlp_addr, payload_len_ptr, cur_len', logs_payload_len, retdest
    // Encode data prefix.
    DUP3 %mload_trie_data
    // stack: data_len, i, num_logs, data_len_ptr, rlp_addr, payload_len_ptr, cur_len', logs_payload_len, retdest

    // Add `data_len` to the length of the trie data.
    DUP1 SWAP7 ADD SWAP6

    // stack: data_len, i, num_logs, data_len_ptr, rlp_addr, payload_len_ptr, cur_len'', logs_payload_len, retdest
    DUP4 %increment DUP2 ADD
    // stack: next_log_ptr, data_len, i, num_logs, data_len_ptr, rlp_addr, payload_len_ptr, cur_len'', logs_payload_len, retdest
    SWAP4 %increment
    // stack: data_ptr, data_len, i, num_logs, next_log_ptr, rlp_addr, payload_len_ptr, cur_len'', logs_payload_len, retdest
    PUSH @SEGMENT_TRIE_DATA %build_kernel_address
    // stack: SRC, data_len, i, num_logs, next_log_ptr, rlp_addr, payload_len_ptr, cur_len'', logs_payload_len, retdest
    DUP6
    // stack: rlp_addr, SRC, data_len, i, num_logs, next_log_ptr, rlp_addr, payload_len_ptr, cur_len'', logs_payload_len, retdest
    %encode_rlp_string
    // stack: new_rlp_pos, i, num_logs, next_log_ptr, rlp_addr, payload_len_ptr, cur_len'', logs_payload_len, retdest
    SWAP4 POP
    // stack: i, num_logs, next_log_ptr, new_rlp_pos, payload_len_ptr, cur_len'', logs_payload_len, retdest
    %increment
    %jump(encode_deposit_receipt_logs_loop)

encode_deposit_receipt_end:
    // stack: num_logs, num_logs, current_log_ptr, rlp_addr, payload_len_ptr, cur_len'', logs_payload_len, retdest
    %pop3
    // stack: rlp_addr, payload_len_ptr, cur_len'', logs_payload_len, retdest
    // Encode deposit_nonce.
    DUP2 %add_const(261)
    // stack: payload_len_ptr', rlp_addr, payload_len_ptr, cur_len'', logs_payload_len, retdest
    DUP5 ADD
    // stack: payload_len_ptr'', rlp_addr, payload_len_ptr, cur_len'', logs_payload_len, retdest
    %mload_trie_data
    // stack: deposit_nonce, rlp_addr, payload_len_ptr, cur_len'', logs_payload_len, retdest
    SWAP1 %encode_rlp_scalar
    // stack: rlp_addr, payload_len_ptr, cur_len'', logs_payload_len, retdest
    // Encode deposit_receipt_version.
    DUP2 %add_const(262)
    // stack: payload_len_ptr'', rlp_addr, payload_len_ptr, cur_len'', logs_payload_len, retdest
    DUP5 ADD
    // stack: payload_len_ptr', rlp_addr, payload_len_ptr, cur_len'', logs_payload_len, retdest
    %mload_trie_data
    // stack: deposit_receipt_version, rlp_addr, payload_len_ptr, cur_len'', logs_payload_len, retdest
    SWAP1 %encode_rlp_scalar
    // stack: rlp_addr, payload_len_ptr, cur_len'', logs_payload_len, retdest
    SWAP3
    // stack: logs_payload_len, payload_len_ptr, cur_len'', rlp_addr, retdest
    POP POP
    // stack: cur_len'', rlp_addr, retdest
    SWAP1
    // stack: rlp_addr, cur_len'', retdest
    %stack(rlp_addr, new_len, retdest) -> (retdest, rlp_addr, new_len)
    JUMP

encode_nonzero_deposit_receipt_type:
    // stack: txn_type, rlp_addr, value_ptr, cur_len, retdest
    // We have a nonlegacy receipt, so the type is also stored in the trie data segment.
    // SWAP3 %increment SWAP3
    SWAP3 %add_const(3) SWAP3 // for also deposit_nonce and deposit_receipt_version TODO
    // stack: txn_type, rlp_addr, value_ptr, cur_len, retdest
    DUP3 %increment %mload_trie_data
//    // stack: payload_len, txn_type, rlp_addr, value_ptr, retdest
    // stack: payload_len, txn_type, rlp_addr, value_ptr, cur_len, retdest
    // The transaction type is encoded in 1 byte
    %increment %rlp_list_len
    // stack: rlp_receipt_len, txn_type, rlp_addr, value_ptr, retdest
    DUP3 %encode_rlp_multi_byte_string_prefix
    // stack: rlp_addr, txn_type, old_rlp_addr, value_ptr, retdest
    DUP1 DUP3
    // stack: txn_type, rlp_addr, rlp_addr, txn_type, old_rlp_addr, value_ptr, retdest
    MSTORE_GENERAL
    // stack: rlp_addr, txn_type, old_rlp_addr, value_ptr, retdest
    %increment
    // stack: rlp_addr, txn_type, old_rlp_addr, value_ptr, retdest
    // %stack (rlp_addr, txn_type, old_rlp_addr, value_ptr, retdest) -> (rlp_addr, value_ptr, retdest)
    %stack (rlp_addr, txn_type, old_rlp_addr, value_ptr, retdest) -> (rlp_addr, value_ptr, retdest)
    // We replace `value_ptr` with `paylaod_len_ptr` so we can encode the rest of the data more easily
    SWAP1 %increment SWAP1
    // stack: rlp_addr, payload_len_ptr, retdest
    %jump(encode_deposit_receipt_after_type)

global encode_storage_value:
    // stack: rlp_addr, value_ptr, cur_len, retdest
    SWAP1 %mload_trie_data SWAP1

    // A storage value is a scalar, so we only need to add 1 to the trie data length.
    SWAP2 %increment SWAP2

    // stack: rlp_addr, value, cur_len, retdest
    // The YP says storage trie is a map "... to the RLP-encoded 256-bit integer values"
    // which seems to imply that this should be %encode_rlp_256. But %encode_rlp_scalar
    // causes the tests to pass, so it seems storage values should be treated as variable-
    // length after all.
    %doubly_encode_rlp_scalar
    // stack: rlp_addr', cur_len, retdest
    %stack (rlp_addr, cur_len, retdest) -> (retdest, rlp_addr, cur_len)
    JUMP
<|MERGE_RESOLUTION|>--- conflicted
+++ resolved
@@ -171,11 +171,8 @@
     // The first value is either the transaction type or the payload length.
     // Since the receipt contains at least the 256-bytes long bloom filter, payload_len > 3.
     DUP1 %lt_const(4) %jumpi(encode_nonzero_receipt_type)
-<<<<<<< HEAD
-=======
     // For type 0x7e transactions
     DUP1 %eq_const(126) %jumpi(encode_nonzero_deposit_receipt_type)
->>>>>>> 0fcecfa2
     // If we are here, then the first byte is the payload length.
     %rlp_list_len
     // stack: rlp_receipt_len, rlp_addr, value_ptr, cur_len, retdest
