--- conflicted
+++ resolved
@@ -197,11 +197,7 @@
     %mstore_global_metadata(@GLOBAL_METADATA_ACCOUNTS_LINKED_LIST_LEN)
     // stack: new_ctr_ptr, addr, payload_ptr, retdest
     // TODO: Don't for get to %journal_add_account_loaded
-<<<<<<< HEAD
     %stack (new_ctr_ptr, addr, payload_ptr, retdest) -> (retdest, new_ctr_ptr, 0, payload_ptr)
-=======
-    %stack (addr, payload_ptr, retdest) -> (retdest, 0, payload_ptr)
->>>>>>> a4c3f91a
     JUMP
 
 %macro search_account
@@ -419,24 +415,10 @@
     %increment
     DUP1
     MLOAD_GENERAL
-<<<<<<< HEAD
     // stack: access_ctr, access_ctr_ptr, orig_payload_ptr, addr, key, payload_ptr, retdest
     // If access_ctr == 0 then this it's a cold access 
     ISZERO
     %stack (cold_access, access_ctr_ptr, orig_payload_ptr, addr, key, payload_ptr, retdest) -> (retdest, access_ctr_ptr, cold_access, orig_payload_ptr)
-=======
-    %increment
-    // stack: access_ctr + 1, access_ctr_ptr, orig_payload_ptr, addr, key, payload_ptr, retdest
-    SWAP1
-    DUP2
-    // stack: access_ctr + 1, access_ctr_ptr, access_ctr + 1, orig_payload_ptr, addr, key, payload_ptr, retdest
-global debug_no_me_llamo_popotan:
-    MSTORE_GENERAL
-    // stack: access_ctr + 1, orig_payload_ptr, addr, key, payload_ptr, retdest
-    // If access_ctr == 1 then this it's a cold access 
-    %eq_const(1)
-    %stack (cold_access, orig_payload_ptr, addr, key, payload_ptr, retdest) -> (retdest, cold_access, orig_payload_ptr)
->>>>>>> a4c3f91a
     JUMP
 insert_new_slot:
     // stack: pred_addr or pred_key, pred_ptr, addr, key, payload_ptr, retdest
