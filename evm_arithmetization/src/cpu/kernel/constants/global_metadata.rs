--- conflicted
+++ resolved
@@ -118,11 +118,7 @@
 }
 
 impl GlobalMetadata {
-<<<<<<< HEAD
-    pub(crate) const COUNT: usize = 55;
-=======
     pub(crate) const COUNT: usize = 58;
->>>>>>> 0fcecfa2
 
     /// Unscales this virtual offset by their respective `Segment` value.
     pub(crate) const fn unscale(&self) -> usize {
@@ -160,10 +156,7 @@
             Self::BlockGasUsedBefore,
             Self::BlockGasUsedAfter,
             Self::ParentBeaconBlockRoot,
-<<<<<<< HEAD
-=======
             Self::BlockGasUsedL1,
->>>>>>> 0fcecfa2
             Self::RefundCounter,
             Self::AccessedAddressesLen,
             Self::AccessedStorageKeysLen,
