--- conflicted
+++ resolved
@@ -663,195 +663,6 @@
         result
     }
 
-<<<<<<< HEAD
-    fn run_opcode(&mut self) -> Result<(), ProgramError> {
-        // Jumpdest analysis is performed natively by the interpreter and not
-        // using the non-deterministic Kernel assembly code.
-        if self.is_kernel()
-            && self.generation_state.registers.program_counter
-                == KERNEL.global_labels["jumpdest_analysis"]
-        {
-            self.generation_state.registers.program_counter =
-                KERNEL.global_labels["jumpdest_analysis_end"];
-            self.generation_state
-                .set_jumpdest_bits(&self.generation_state.get_current_code()?);
-        }
-
-        let opcode = self
-            .code()
-            .get(self.generation_state.registers.program_counter)
-            .byte(0);
-        self.opcode_count[opcode as usize] += 1;
-        self.incr(1);
-
-        let op = decode(self.generation_state.registers, opcode)?;
-        self.generation_state.registers.gas_used += gas_to_charge(op);
-
-        #[cfg(debug_assertions)]
-        if !self.is_kernel() {
-            println!(
-                "User instruction {:?}, stack = {:?}, ctx = {}",
-                op,
-                {
-                    let mut stack = self.stack();
-                    stack.reverse();
-                    stack
-                },
-                self.generation_state.registers.context
-            );
-        }
-
-        match opcode {
-            0x00 => self.run_syscall(opcode, 0, false), // "STOP",
-            0x01 => self.run_add(),                     // "ADD",
-            0x02 => self.run_mul(),                     // "MUL",
-            0x03 => self.run_sub(),                     // "SUB",
-            0x04 => self.run_div(),                     // "DIV",
-            0x05 => self.run_syscall(opcode, 2, false), // "SDIV",
-            0x06 => self.run_mod(),                     // "MOD",
-            0x07 => self.run_syscall(opcode, 2, false), // "SMOD",
-            0x08 => self.run_addmod(),                  // "ADDMOD",
-            0x09 => self.run_mulmod(),                  // "MULMOD",
-            0x0a => self.run_syscall(opcode, 2, false), // "EXP",
-            0x0b => self.run_syscall(opcode, 2, false), // "SIGNEXTEND",
-            0x0c => self.run_addfp254(),                // "ADDFP254",
-            0x0d => self.run_mulfp254(),                // "MULFP254",
-            0x0e => self.run_subfp254(),                // "SUBFP254",
-            0x0f => self.run_submod(),                  // "SUBMOD",
-            0x10 => self.run_lt(),                      // "LT",
-            0x11 => self.run_gt(),                      // "GT",
-            0x12 => self.run_syscall(opcode, 2, false), // "SLT",
-            0x13 => self.run_syscall(opcode, 2, false), // "SGT",
-            0x14 => self.run_eq(),                      // "EQ",
-            0x15 => self.run_iszero(),                  // "ISZERO",
-            0x16 => self.run_and(),                     // "AND",
-            0x17 => self.run_or(),                      // "OR",
-            0x18 => self.run_xor(),                     // "XOR",
-            0x19 => self.run_not(),                     // "NOT",
-            0x1a => self.run_byte(),                    // "BYTE",
-            0x1b => self.run_shl(),                     // "SHL",
-            0x1c => self.run_shr(),                     // "SHR",
-            0x1d => self.run_syscall(opcode, 2, false), // "SAR",
-            0x20 => self.run_syscall(opcode, 2, false), // "KECCAK256",
-            0x21 => self.run_keccak_general(),          // "KECCAK_GENERAL",
-            0x30 => self.run_syscall(opcode, 0, true),  // "ADDRESS",
-            0x31 => self.run_syscall(opcode, 1, false), // "BALANCE",
-            0x32 => self.run_syscall(opcode, 0, true),  // "ORIGIN",
-            0x33 => self.run_syscall(opcode, 0, true),  // "CALLER",
-            0x34 => self.run_syscall(opcode, 0, true),  // "CALLVALUE",
-            0x35 => self.run_syscall(opcode, 1, false), // "CALLDATALOAD",
-            0x36 => self.run_syscall(opcode, 0, true),  // "CALLDATASIZE",
-            0x37 => self.run_syscall(opcode, 3, false), // "CALLDATACOPY",
-            0x38 => self.run_syscall(opcode, 0, true),  // "CODESIZE",
-            0x39 => self.run_syscall(opcode, 3, false), // "CODECOPY",
-            0x3a => self.run_syscall(opcode, 0, true),  // "GASPRICE",
-            0x3b => self.run_syscall(opcode, 1, false), // "EXTCODESIZE",
-            0x3c => self.run_syscall(opcode, 4, false), // "EXTCODECOPY",
-            0x3d => self.run_syscall(opcode, 0, true),  // "RETURNDATASIZE",
-            0x3e => self.run_syscall(opcode, 3, false), // "RETURNDATACOPY",
-            0x3f => self.run_syscall(opcode, 1, false), // "EXTCODEHASH",
-            0x40 => self.run_syscall(opcode, 1, false), // "BLOCKHASH",
-            0x41 => self.run_syscall(opcode, 0, true),  // "COINBASE",
-            0x42 => self.run_syscall(opcode, 0, true),  // "TIMESTAMP",
-            0x43 => self.run_syscall(opcode, 0, true),  // "NUMBER",
-            0x44 => self.run_syscall(opcode, 0, true),  // "DIFFICULTY",
-            0x45 => self.run_syscall(opcode, 0, true),  // "GASLIMIT",
-            0x46 => self.run_syscall(opcode, 0, true),  // "CHAINID",
-            0x47 => self.run_syscall(opcode, 0, true),  // SELFABALANCE,
-            0x48 => self.run_syscall(opcode, 0, true),  // "BASEFEE",
-            0x49 => self.run_syscall(opcode, 1, false), // "BLOBHASH",
-            0x4a => self.run_syscall(opcode, 0, true),  // "BLOBBASEFEE",
-            0x50 => self.run_pop(),                     // "POP",
-            0x51 => self.run_syscall(opcode, 1, false), // "MLOAD",
-            0x52 => self.run_syscall(opcode, 2, false), // "MSTORE",
-            0x53 => self.run_syscall(opcode, 2, false), // "MSTORE8",
-            0x54 => self.run_syscall(opcode, 1, false), // "SLOAD",
-            0x55 => self.run_syscall(opcode, 2, false), // "SSTORE",
-            0x56 => self.run_jump(),                    // "JUMP",
-            0x57 => self.run_jumpi(),                   // "JUMPI",
-            0x58 => self.run_pc(),                      // "PC",
-            0x59 => self.run_syscall(opcode, 0, true),  // "MSIZE",
-            0x5a => self.run_syscall(opcode, 0, true),  // "GAS",
-            0x5b => self.run_jumpdest(),                // "JUMPDEST",
-            0x5e => self.run_syscall(opcode, 3, false), // "MCOPY",
-            x if (0x5f..0x80).contains(&x) => self.run_push(x - 0x5f), // "PUSH"
-            x if (0x80..0x90).contains(&x) => self.run_dup(x - 0x7f), // "DUP"
-            x if (0x90..0xa0).contains(&x) => self.run_swap(x - 0x8f), // "SWAP"
-            0xa0 => self.run_syscall(opcode, 2, false), // "LOG0",
-            0xa1 => self.run_syscall(opcode, 3, false), // "LOG1",
-            0xa2 => self.run_syscall(opcode, 4, false), // "LOG2",
-            0xa3 => self.run_syscall(opcode, 5, false), // "LOG3",
-            0xa4 => self.run_syscall(opcode, 6, false), // "LOG4",
-            0xa5 => {
-                log::warn!(
-                    "Kernel panic at {}, stack = {:?}, memory = {:?}",
-                    KERNEL.offset_name(self.generation_state.registers.program_counter),
-                    self.stack(),
-                    self.get_kernel_general_memory()
-                );
-                Err(ProgramError::KernelPanic)
-            } // "PANIC",
-            x if (0xc0..0xe0).contains(&x) => self.run_mstore_32bytes(x - 0xc0 + 1), /* "MSTORE_32BYTES", */
-            0xee => self.run_prover_input(), // "PROVER_INPUT",
-            0xf0 => self.run_syscall(opcode, 3, false), // "CREATE",
-            0xf1 => self.run_syscall(opcode, 7, false), // "CALL",
-            0xf2 => self.run_syscall(opcode, 7, false), // "CALLCODE",
-            0xf3 => self.run_syscall(opcode, 2, false), // "RETURN",
-            0xf4 => self.run_syscall(opcode, 6, false), // "DELEGATECALL",
-            0xf5 => self.run_syscall(opcode, 4, false), // "CREATE2",
-            0xf6 => self.run_get_context(),  // "GET_CONTEXT",
-            0xf7 => self.run_set_context(),  // "SET_CONTEXT",
-            0xf8 => self.run_mload_32bytes(), // "MLOAD_32BYTES",
-            0xf9 => self.run_exit_kernel(),  // "EXIT_KERNEL",
-            0xfa => self.run_syscall(opcode, 6, false), // "STATICCALL",
-            0xfb => self.run_mload_general(), // "MLOAD_GENERAL",
-            0xfc => self.run_mstore_general(), // "MSTORE_GENERAL",
-            0xfd => self.run_syscall(opcode, 2, false), // "REVERT",
-            0xfe => {
-                log::warn!(
-                    "Invalid opcode at {}",
-                    KERNEL.offset_name(self.generation_state.registers.program_counter),
-                );
-                Err(ProgramError::InvalidOpcode)
-            } // "INVALID",
-            0xff => self.run_syscall(opcode, 1, false), // "SELFDESTRUCT",
-            _ => {
-                log::warn!(
-                    "Unrecognized opcode at {}",
-                    KERNEL.offset_name(self.generation_state.registers.program_counter),
-                );
-                Err(ProgramError::InvalidOpcode)
-            }
-        }?;
-
-        #[cfg(debug_assertions)]
-        if self
-            .debug_offsets
-            .contains(&self.generation_state.registers.program_counter)
-        {
-            println!("At {},", self.offset_name());
-        } else if let Some(label) = self.offset_label() {
-            println!("At {label}");
-        }
-
-        if !self.is_kernel() {
-            let gas_limit_address = MemoryAddress {
-                context: self.context(),
-                segment: Segment::ContextMetadata.unscale(),
-                virt: ContextMetadata::GasLimit.unscale(),
-            };
-            let gas_limit =
-                u256_to_usize(self.generation_state.memory.get(gas_limit_address))? as u64;
-            if self.generation_state.registers.gas_used > gas_limit {
-                return Err(ProgramError::OutOfGas);
-            }
-        }
-
-        Ok(())
-    }
-
-=======
->>>>>>> 89beb4ef
     fn offset_name(&self) -> String {
         KERNEL.offset_name(self.generation_state.registers.program_counter)
     }
@@ -914,76 +725,17 @@
         }
     }
 
-<<<<<<< HEAD
-    fn run_blobbasefee(&mut self) -> anyhow::Result<(), ProgramError> {
-        self.push(self.get_global_metadata_field(GlobalMetadata::BlockBlobBaseFee))
-    }
-
-    fn run_pc(&mut self) -> anyhow::Result<(), ProgramError> {
-        self.push(
-            (self
-                .generation_state
-                .registers
-                .program_counter
-                .saturating_sub(1))
-            .into(),
-        )
-=======
     pub(crate) const fn is_kernel(&self) -> bool {
         self.generation_state.registers.is_kernel
->>>>>>> 89beb4ef
     }
 
     pub(crate) fn set_is_kernel(&mut self, is_kernel: bool) {
         self.generation_state.registers.is_kernel = is_kernel
     }
 
-<<<<<<< HEAD
-    fn run_mcopy(&mut self) -> anyhow::Result<(), ProgramError> {
-        let dest_offset = self.pop()?.as_usize();
-        let offset = self.pop()?.as_usize();
-        let size = self.pop()?.as_usize();
-
-        let intermediary_memory: Vec<U256> = (0..size)
-            .map(|i| {
-                self.generation_state.memory.mload_general(
-                    self.context(),
-                    Segment::MainMemory,
-                    offset + i,
-                )
-            })
-            .collect();
-
-        for i in 0..size {
-            self.generation_state.memory.mstore_general(
-                self.context(),
-                Segment::MainMemory,
-                dest_offset + i,
-                intermediary_memory[i],
-            );
-        }
-
-        Ok(())
-    }
-
-    fn jump_to(&mut self, offset: usize, is_jumpi: bool) -> anyhow::Result<(), ProgramError> {
-        self.generation_state.registers.program_counter = offset;
-
-        if offset == KERNEL.global_labels["observe_new_address"] {
-            let tip_u256 = stack_peek(&self.generation_state, 0)?;
-            let tip_h256 = H256::from_uint(&tip_u256);
-            let tip_h160 = H160::from(tip_h256);
-            self.generation_state.observe_address(tip_h160);
-        } else if offset == KERNEL.global_labels["observe_new_contract"] {
-            let tip_u256 = stack_peek(&self.generation_state, 0)?;
-            let tip_h256 = H256::from_uint(&tip_u256);
-            self.generation_state.observe_contract(tip_h256)?;
-        }
-=======
     pub(crate) const fn context(&self) -> usize {
         self.generation_state.registers.context
     }
->>>>>>> 89beb4ef
 
     pub(crate) fn set_context(&mut self, context: usize) {
         if context == 0 {
