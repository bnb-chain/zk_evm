--- conflicted
+++ resolved
@@ -7,11 +7,7 @@
 use crate::cpu::kernel::constants::evm_constants;
 use crate::cpu::kernel::parser::parse;
 
-<<<<<<< HEAD
-pub const NUMBER_KERNEL_FILES: usize = 156;
-=======
 pub const NUMBER_KERNEL_FILES: usize = 157;
->>>>>>> 0fcecfa2
 
 pub static KERNEL_FILES: [&str; NUMBER_KERNEL_FILES] = [
     "global jumped_to_0: PANIC",
@@ -164,10 +160,7 @@
     include_str!("asm/transactions/type_1.asm"),
     include_str!("asm/transactions/type_2.asm"),
     include_str!("asm/transactions/type_3.asm"),
-<<<<<<< HEAD
-=======
     include_str!("asm/transactions/type_126.asm"),
->>>>>>> 0fcecfa2
     include_str!("asm/util/assertions.asm"),
     include_str!("asm/util/basic_macros.asm"),
     include_str!("asm/util/keccak.asm"),
