--- conflicted
+++ resolved
@@ -45,15 +45,8 @@
 serde_json = { workspace = true }
 
 # Local dependencies
-<<<<<<< HEAD
-mpt_trie = { version = "0.3.0", path = "../mpt_trie" }
-smt_trie = { version = "0.1.0", path = "../smt_trie" }
-
-[target.'cfg(not(target_env = "msvc"))'.dependencies]
-jemallocator = "0.5.0"
-=======
 mpt_trie = { workspace = true }
->>>>>>> b7cea483
+smt_trie = { workspace = true }
 
 [dev-dependencies]
 criterion = { workspace = true }
