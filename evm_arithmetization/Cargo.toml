[package]
name = "evm_arithmetization"
description = "Implementation of STARKs for the Ethereum Virtual Machine"
version = "0.2.0"
authors = [
    "Daniel Lubarov <daniel@lubarov.com>",
    "William Borgeaud <williamborgeaud@gmail.com>",
]
readme = "README.md"
categories = ["cryptography"]
edition.workspace = true
license.workspace = true
repository.workspace = true
homepage.workspace = true
keywords.workspace = true

[dependencies]
anyhow = { workspace = true }
bytes = { workspace = true }
env_logger = { workspace = true }
ethereum-types = { workspace = true }
hex = { workspace = true, optional = true }
hex-literal = { workspace = true }
itertools = { workspace = true }
keccak-hash = { workspace = true }
log = { workspace = true }
plonky2_maybe_rayon = { workspace = true }
num = { workspace = true }
num-bigint = { workspace = true }
once_cell = { workspace = true }
pest = { workspace = true }
pest_derive = { workspace = true }
plonky2 = { workspace = true }
plonky2_util = { workspace = true }
starky = { workspace = true }
rand = { workspace = true }
rand_chacha = { workspace = true }
rlp = { workspace = true }
rlp-derive = { workspace = true }
serde = { workspace = true, features = ["derive"] }
<<<<<<< HEAD
sha2 = "0.10.6"
static_assertions = "1.1.0"
hashbrown = { version = "0.14.0" }
tiny-keccak = "2.0.2"
=======
static_assertions = { workspace = true }
hashbrown = { workspace = true }
tiny-keccak = { workspace = true }
>>>>>>> baecefcb
serde_json = { workspace = true }

# Local dependencies
mpt_trie = { workspace = true }

[dev-dependencies]
criterion = { workspace = true }
hex = { workspace = true }
<<<<<<< HEAD
ripemd = "0.1.3"
=======
ripemd = { workspace = true }
sha2 = { workspace = true }
>>>>>>> baecefcb

[features]
default = ["parallel"]
asmtools = ["hex"]
parallel = [
    "plonky2/parallel",
    "plonky2_maybe_rayon/parallel",
    "starky/parallel",
]

[[bin]]
name = "assemble"
required-features = ["asmtools"]

[[bench]]
name = "stack_manipulation"
harness = false

[[bench]]
name = "fibonacci_25m_gas"
harness = false


# Display math equations properly in documentation
[package.metadata.docs.rs]
rustdoc-args = ["--html-in-header", ".cargo/katex-header.html"]<|MERGE_RESOLUTION|>--- conflicted
+++ resolved
@@ -38,16 +38,10 @@
 rlp = { workspace = true }
 rlp-derive = { workspace = true }
 serde = { workspace = true, features = ["derive"] }
-<<<<<<< HEAD
-sha2 = "0.10.6"
-static_assertions = "1.1.0"
-hashbrown = { version = "0.14.0" }
-tiny-keccak = "2.0.2"
-=======
+sha2 = { workspace = true }
 static_assertions = { workspace = true }
 hashbrown = { workspace = true }
 tiny-keccak = { workspace = true }
->>>>>>> baecefcb
 serde_json = { workspace = true }
 
 # Local dependencies
@@ -56,12 +50,7 @@
 [dev-dependencies]
 criterion = { workspace = true }
 hex = { workspace = true }
-<<<<<<< HEAD
-ripemd = "0.1.3"
-=======
 ripemd = { workspace = true }
-sha2 = { workspace = true }
->>>>>>> baecefcb
 
 [features]
 default = ["parallel"]
