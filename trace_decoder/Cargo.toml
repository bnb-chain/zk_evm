--- conflicted
+++ resolved
@@ -31,14 +31,9 @@
 evm_arithmetization = { workspace = true }
 
 [dev-dependencies]
-<<<<<<< HEAD
-criterion = "0.5.1"
+criterion = { workspace = true }
 plonky2 = { workspace = true }
-pretty_env_logger = "0.5.0"
-=======
-criterion = { workspace = true }
 pretty_env_logger = { workspace = true }
->>>>>>> baecefcb
 serde_json = { workspace = true }
 
 [[bench]]
