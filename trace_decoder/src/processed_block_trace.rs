use ethereum_types::{Address, U256};

#[derive(Debug)]
pub(crate) struct ProcessedBlockTrace<T> {
    pub(crate) spec: T,
    pub(crate) withdrawals: Vec<(Address, U256)>,
<<<<<<< HEAD
=======
}

const COMPATIBLE_HEADER_VERSIONS: [u8; 2] = [0, 1];

impl BlockTrace {
    /// Processes and returns the [GenerationInputs] for all transactions in the
    /// block.
    pub fn into_txn_proof_gen_ir<F>(
        self,
        p_meta: &ProcessingMeta<F>,
        other_data: OtherBlockData,
    ) -> TraceParsingResult<Vec<GenerationInputs>>
    where
        F: CodeHashResolveFunc,
    {
        let processed_block_trace =
            self.into_processed_block_trace(p_meta, other_data.b_data.withdrawals.clone())?;

        processed_block_trace.into_txn_proof_gen_ir(other_data)
    }

    fn into_processed_block_trace<F>(
        self,
        p_meta: &ProcessingMeta<F>,
        withdrawals: Vec<(Address, U256)>,
    ) -> TraceParsingResult<ProcessedBlockTrace>
    where
        F: CodeHashResolveFunc,
    {
        // The compact format is able to provide actual code, so if it does, we should
        // take advantage of it.
        let pre_image_data = process_block_trace_trie_pre_images(self.trie_pre_images)?;

        print_value_and_hash_nodes_of_trie(&pre_image_data.tries.state);

        for (h_addr, s_trie) in pre_image_data.tries.storage.iter() {
            print_value_and_hash_nodes_of_storage_trie(h_addr, s_trie);
        }

        let all_accounts_in_pre_image: Vec<_> = pre_image_data
            .tries
            .state
            .items()
            .filter_map(|(addr, data)| {
                data.as_val()
                    .map(|data| (addr.into(), rlp::decode::<AccountRlp>(data).unwrap()))
            })
            .collect();

        let code_db = {
            let mut code_db = self.code_db.unwrap_or_default();
            if let Some(code_mappings) = pre_image_data.extra_code_hash_mappings {
                code_db.extend(code_mappings);
            }
            code_db
        };

        let mut code_hash_resolver = CodeHashResolving {
            client_code_hash_resolve_f: &p_meta.resolve_code_hash_fn,
            extra_code_hash_mappings: code_db,
        };

        let last_tx_idx = self.txn_info.len().saturating_sub(1);

        let txn_info = self
            .txn_info
            .into_iter()
            .enumerate()
            .map(|(i, t)| {
                let extra_state_accesses = if last_tx_idx == i {
                    // If this is the last transaction, we mark the withdrawal addresses
                    // as accessed in the state trie.
                    withdrawals
                        .iter()
                        .map(|(addr, _)| hash(addr.as_bytes()))
                        .collect::<Vec<_>>()
                } else {
                    Vec::new()
                };

                t.into_processed_txn_info(
                    &all_accounts_in_pre_image,
                    &extra_state_accesses,
                    &mut code_hash_resolver,
                )
            })
            .collect::<Vec<_>>();

        Ok(ProcessedBlockTrace {
            tries: pre_image_data.tries,
            txn_info,
            withdrawals,
        })
    }
}

#[derive(Debug)]
struct ProcessedBlockTracePreImages {
    tries: PartialTriePreImages,
    extra_code_hash_mappings: Option<HashMap<CodeHash, Vec<u8>>>,
}

impl From<ProcessedCompactOutput> for ProcessedBlockTracePreImages {
    fn from(v: ProcessedCompactOutput) -> Self {
        let tries = PartialTriePreImages {
            state: v.witness_out.state_trie,
            storage: v.witness_out.storage_tries,
        };

        Self {
            tries,
            extra_code_hash_mappings: (!v.witness_out.code.is_empty())
                .then_some(v.witness_out.code),
        }
    }
}

fn process_block_trace_trie_pre_images(
    block_trace_pre_images: BlockTraceTriePreImages,
) -> TraceParsingResult<ProcessedBlockTracePreImages> {
    match block_trace_pre_images {
        BlockTraceTriePreImages::Separate(t) => process_separate_trie_pre_images(t),
        BlockTraceTriePreImages::Combined(t) => process_combined_trie_pre_images(t),
    }
}

fn process_combined_trie_pre_images(
    tries: CombinedPreImages,
) -> TraceParsingResult<ProcessedBlockTracePreImages> {
    Ok(process_compact_trie(tries.compact).map_err(TraceParsingError::from)?)
}

fn process_separate_trie_pre_images(
    tries: SeparateTriePreImages,
) -> TraceParsingResult<ProcessedBlockTracePreImages> {
    let tries = PartialTriePreImages {
        state: process_state_trie(tries.state),
        storage: process_storage_tries(tries.storage),
    };

    Ok(ProcessedBlockTracePreImages {
        tries,
        extra_code_hash_mappings: None,
    })
}

fn process_state_trie(trie: SeparateTriePreImage) -> HashedPartialTrie {
    match trie {
        SeparateTriePreImage::Uncompressed(_) => todo!(),
        SeparateTriePreImage::Direct(t) => t.0,
    }
}

fn process_storage_tries(
    trie: SeparateStorageTriesPreImage,
) -> HashMap<HashedAccountAddr, HashedPartialTrie> {
    match trie {
        SeparateStorageTriesPreImage::SingleTrie(t) => process_single_combined_storage_tries(t),
        SeparateStorageTriesPreImage::MultipleTries(t) => process_multiple_storage_tries(t),
    }
}

fn process_single_combined_storage_tries(
    _trie: TrieUncompressed,
) -> HashMap<HashedAccountAddr, HashedPartialTrie> {
    todo!()
}

fn process_multiple_storage_tries(
    tries: HashMap<HashedAccountAddr, SeparateTriePreImage>,
) -> HashMap<HashedAccountAddr, HashedPartialTrie> {
    tries
        .into_iter()
        .map(|(k, v)| match v {
            SeparateTriePreImage::Uncompressed(_) => todo!(),
            SeparateTriePreImage::Direct(t) => (k, t.0),
        })
        .collect()
}

fn process_compact_trie(trie: TrieCompact) -> CompactParsingResult<ProcessedBlockTracePreImages> {
    let out = process_compact_prestate_debug(trie)?;

    if !COMPATIBLE_HEADER_VERSIONS
        .iter()
        .any(|&v| out.header.version_is_compatible(v))
    {
        return Err(CompactParsingError::IncompatibleVersion(
            COMPATIBLE_HEADER_VERSIONS.to_vec(),
            out.header.version,
        ));
    }

    Ok(out.into())
}

/// Structure storing a function turning a `CodeHash` into bytes.
#[derive(Debug)]
pub struct ProcessingMeta<F>
where
    F: CodeHashResolveFunc,
{
    resolve_code_hash_fn: F,
}

impl<F> ProcessingMeta<F>
where
    F: CodeHashResolveFunc,
{
    /// Returns a `ProcessingMeta` given the provided code hash resolving
    /// function.
    pub const fn new(resolve_code_hash_fn: F) -> Self {
        Self {
            resolve_code_hash_fn,
        }
    }
}

#[derive(Debug)]
pub(crate) struct ProcessedTxnInfo {
    pub(crate) nodes_used_by_txn: NodesUsedByTxn,
    pub(crate) contract_code_accessed: HashMap<CodeHash, Vec<u8>>,
    pub(crate) meta: TxnMetaState,
}

struct CodeHashResolving<F> {
    /// If we have not seen this code hash before, use the resolve function that
    /// the client passes down to us. This will likely be an rpc call/cache
    /// check.
    client_code_hash_resolve_f: F,

    /// Code hash mappings that we have constructed from parsing the block
    /// trace. If there are any txns that create contracts, then they will also
    /// get added here as we process the deltas.
    extra_code_hash_mappings: HashMap<CodeHash, Vec<u8>>,
}

impl<F: CodeHashResolveFunc> CodeHashResolving<F> {
    fn resolve(&mut self, c_hash: &CodeHash) -> Vec<u8> {
        match self.extra_code_hash_mappings.get(c_hash) {
            Some(code) => code.clone(),
            None => (self.client_code_hash_resolve_f)(c_hash),
        }
    }

    fn insert_code(&mut self, c_hash: H256, code: Vec<u8>) {
        self.extra_code_hash_mappings.insert(c_hash, code);
    }
}

impl TxnInfo {
    fn into_processed_txn_info<F: CodeHashResolveFunc>(
        self,
        all_accounts_in_pre_image: &[(HashedAccountAddr, AccountRlp)],
        extra_state_accesses: &[HashedAccountAddr],
        code_hash_resolver: &mut CodeHashResolving<F>,
    ) -> ProcessedTxnInfo {
        let mut nodes_used_by_txn = NodesUsedByTxn::default();
        let mut contract_code_accessed = create_empty_code_access_map();

        for (addr, trace) in self.traces {
            let hashed_addr = hash(addr.as_bytes());

            let storage_writes = trace.storage_written.unwrap_or_default();

            let storage_read_keys = trace
                .storage_read
                .into_iter()
                .flat_map(|reads| reads.into_iter());

            let storage_write_keys = storage_writes.keys();
            let storage_access_keys = storage_read_keys.chain(storage_write_keys.copied());

            nodes_used_by_txn.storage_accesses.push((
                hashed_addr,
                storage_access_keys
                    .map(|k| Nibbles::from_h256_be(hash(&k.0)))
                    .collect(),
            ));

            let storage_trie_change = !storage_writes.is_empty();
            let code_change = trace.code_usage.is_some();
            let state_write_occurred = trace.balance.is_some()
                || trace.nonce.is_some()
                || storage_trie_change
                || code_change;

            if state_write_occurred {
                let state_trie_writes = StateTrieWrites {
                    balance: trace.balance,
                    nonce: trace.nonce,
                    storage_trie_change,
                    code_hash: trace.code_usage.as_ref().map(|usage| usage.get_code_hash()),
                };

                nodes_used_by_txn
                    .state_writes
                    .push((hashed_addr, state_trie_writes))
            }

            let storage_writes_vec = storage_writes
                .into_iter()
                .map(|(k, v)| (Nibbles::from_h256_be(k), rlp::encode(&v).to_vec()))
                .collect();

            nodes_used_by_txn
                .storage_writes
                .push((hashed_addr, storage_writes_vec));

            nodes_used_by_txn.state_accesses.push(hashed_addr);

            if let Some(c_usage) = trace.code_usage {
                match c_usage {
                    ContractCodeUsage::Read(c_hash) => {
                        contract_code_accessed
                            .entry(c_hash)
                            .or_insert_with(|| code_hash_resolver.resolve(&c_hash));
                    }
                    ContractCodeUsage::Write(c_bytes) => {
                        let c_hash = hash(&c_bytes);

                        contract_code_accessed.insert(c_hash, c_bytes.0.clone());
                        code_hash_resolver.insert_code(c_hash, c_bytes.0);
                    }
                }
            }

            if trace
                .self_destructed
                .map_or(false, |self_destructed| self_destructed)
            {
                nodes_used_by_txn.self_destructed_accounts.push(hashed_addr);
            }
        }

        for &hashed_addr in extra_state_accesses {
            nodes_used_by_txn.state_accesses.push(hashed_addr);
        }

        let accounts_with_storage_accesses: HashSet<_> = HashSet::from_iter(
            nodes_used_by_txn
                .storage_accesses
                .iter()
                .filter(|(_, slots)| !slots.is_empty())
                .map(|(addr, _)| *addr),
        );

        let all_accounts_with_non_empty_storage = all_accounts_in_pre_image
            .iter()
            .filter(|(_, data)| data.storage_root != EMPTY_TRIE_HASH);

        let accounts_with_storage_but_no_storage_accesses = all_accounts_with_non_empty_storage
            .filter(|&(addr, _data)| !accounts_with_storage_accesses.contains(addr))
            .map(|(addr, data)| (*addr, data.storage_root));

        nodes_used_by_txn
            .state_accounts_with_no_accesses_but_storage_tries
            .extend(accounts_with_storage_but_no_storage_accesses);

        let txn_bytes = match self.meta.byte_code.is_empty() {
            false => Some(self.meta.byte_code),
            true => None,
        };

        let receipt_node_bytes =
            process_rlped_receipt_node_bytes(self.meta.new_receipt_trie_node_byte);

        let new_meta_state = TxnMetaState {
            txn_bytes,
            receipt_node_bytes,
            gas_used: self.meta.gas_used,
        };

        ProcessedTxnInfo {
            nodes_used_by_txn,
            contract_code_accessed,
            meta: new_meta_state,
        }
    }
}

fn process_rlped_receipt_node_bytes(raw_bytes: Vec<u8>) -> Vec<u8> {
    match rlp::decode::<LegacyReceiptRlp>(&raw_bytes) {
        Ok(_) => raw_bytes,
        Err(_) => {
            // Must be non-legacy.
            rlp::decode::<Vec<u8>>(&raw_bytes).unwrap()
        }
    }
}

fn create_empty_code_access_map() -> HashMap<CodeHash, Vec<u8>> {
    HashMap::from_iter(once((EMPTY_CODE_HASH, Vec::new())))
}

pub(crate) type StorageAccess = Vec<HashedStorageAddrNibbles>;
pub(crate) type StorageWrite = Vec<(HashedStorageAddrNibbles, Vec<u8>)>;

/// Note that "*_accesses" includes writes.
#[derive(Debug, Default)]
pub(crate) struct NodesUsedByTxn {
    pub(crate) state_accesses: Vec<HashedNodeAddr>,
    pub(crate) state_writes: Vec<(HashedAccountAddr, StateTrieWrites)>,

    // Note: All entries in `storage_writes` also appear in `storage_accesses`.
    pub(crate) storage_accesses: Vec<(HashedAccountAddr, StorageAccess)>,
    pub(crate) storage_writes: Vec<(HashedAccountAddr, StorageWrite)>,
    pub(crate) state_accounts_with_no_accesses_but_storage_tries:
        HashMap<HashedAccountAddr, TrieRootHash>,
    pub(crate) self_destructed_accounts: Vec<HashedAccountAddr>,
}

#[derive(Debug)]
pub(crate) struct StateTrieWrites {
    pub(crate) balance: Option<U256>,
    pub(crate) nonce: Option<U256>,
    pub(crate) storage_trie_change: bool,
    pub(crate) code_hash: Option<CodeHash>,
}

#[derive(Debug, Default)]
pub(crate) struct TxnMetaState {
    pub(crate) txn_bytes: Option<Vec<u8>>,
    pub(crate) receipt_node_bytes: Vec<u8>,
    pub(crate) gas_used: u64,
>>>>>>> 677dc0dc
}<|MERGE_RESOLUTION|>--- conflicted
+++ resolved
@@ -4,8 +4,6 @@
 pub(crate) struct ProcessedBlockTrace<T> {
     pub(crate) spec: T,
     pub(crate) withdrawals: Vec<(Address, U256)>,
-<<<<<<< HEAD
-=======
 }
 
 const COMPATIBLE_HEADER_VERSIONS: [u8; 2] = [0, 1];
@@ -431,5 +429,4 @@
     pub(crate) txn_bytes: Option<Vec<u8>>,
     pub(crate) receipt_node_bytes: Vec<u8>,
     pub(crate) gas_used: u64,
->>>>>>> 677dc0dc
 }