--- conflicted
+++ resolved
@@ -369,15 +369,7 @@
             .additional_state_trie_paths_to_not_hash
             .push(addr_nibbles);
         let addr_bytes = trie_state.state.get(addr_nibbles).ok_or_else(|| {
-<<<<<<< HEAD
             TraceParsingError::new(TraceParsingErrorReason::MissingAccountStorageTrie(ADDRESS))
-=======
-            TraceParsingError::new(TraceParsingErrorReason::NonExistentTrieEntry(
-                TrieType::State,
-                addr_nibbles,
-                trie_state.state.hash(),
-            ))
->>>>>>> 0fcecfa2
         })?;
         let mut account = account_from_rlped_bytes(addr_bytes)?;
 
