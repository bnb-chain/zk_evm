//! The trace protocol for sending proof information to a prover scheduler.
//!
//! Because parsing performance has a very negligible impact on overall proof
//! generation latency & throughput, the overall priority of this protocol is
//! ease of implementation for clients. The flexibility comes from giving
//! multiple ways to the client to provide the data for the protocol, where the
//! implementors can pick whichever way is the most convenient for them.
//!
//! It might not be obvious why we need traces for each txn in order to generate
//! proofs. While it's true that we could just run all the txns of a block in an
//! EVM to generate the traces ourselves, there are a few major downsides:
//! - The client is likely a full node and already has to run the txns in an EVM
//!   anyways.
//! - We want this protocol to be as agnostic as possible to the underlying
//!   chain that we're generating proofs for, and running our own EVM would
//!   likely cause us to loose this genericness.
//!
//! While it's also true that we run our own zk-EVM (plonky2) to generate
//! proofs, it's critical that we are able to generate txn proofs in parallel.
//! Since generating proofs with plonky2 is very slow, this would force us to
//! sequentialize the entire proof generation process. So in the end, it's ideal
//! if we can get this information sent to us instead.

use std::collections::HashMap;

use enum_as_inner::EnumAsInner;
use ethereum_types::{Address, U256};
use mpt_trie::partial_trie::HashedPartialTrie;
use serde::{Deserialize, Serialize};
use serde_with::{serde_as, FromInto, TryFromInto};

use crate::{
    deserializers::ByteString,
    types::{CodeHash, HashedAccountAddr, StorageAddr, StorageVal},
    utils::hash,
};

/// Core payload needed to generate a proof for a block. Note that the scheduler
/// may need to request some additional data from the client along with this in
/// order to generate a proof.
#[derive(Clone, Debug, Deserialize, Serialize)]
pub struct BlockTrace {
    /// The trie pre-images (state & storage) in multiple possible formats.
    pub trie_pre_images: TriePreImage,

    /// The code_db is a map of code hashes to the actual code. This is needed
    /// to execute transactions.
    pub code_db: Option<HashMap<CodeHash, Vec<u8>>>,

    /// Traces and other info per txn. The index of the txn corresponds to the
    /// slot in this vec.
    pub atomic_info: AtomicUnitInfo,
}

/// Unprocessed payload of a trie pre-image.
///
/// The pre-image can be in either an MPT or SMT format.
#[serde_as]
#[derive(Debug, Deserialize, EnumAsInner, Serialize)]
#[serde(rename_all = "snake_case")]
pub enum TriePreImage {
    /// MPT format.
    Mpt(MptBlockTraceTriePreImages),

    /// SMT format.
    Smt(SmtBlockTraceTriePreImages),
}

/// Minimal hashed out tries needed by all txns in the block.
#[derive(Clone, Debug, Deserialize, Serialize)]
#[serde(rename_all = "snake_case")]
pub enum MptBlockTraceTriePreImages {
    /// The trie pre-image with separate state/storage tries.
    Separate(MptSeparateTriePreImages),
    /// The trie pre-image with combined state/storage tries.
    Combined(MptCombinedPreImages),
}

/// State/Storage trie pre-images that are separate.
<<<<<<< HEAD
#[derive(Debug, Deserialize, Serialize)]
pub struct MptSeparateTriePreImages {
=======
#[derive(Clone, Debug, Deserialize, Serialize)]
pub struct SeparateTriePreImages {
>>>>>>> 677dc0dc
    /// State trie.
    pub state: MptSeparateTriePreImage,
    /// Storage trie.
    pub storage: MptSeparateStorageTriesPreImage,
}

/// A trie pre-image where state & storage are separate.
#[derive(Clone, Debug, Deserialize, Serialize)]
#[serde(rename_all = "snake_case")]
pub enum MptSeparateTriePreImage {
    /// Storage or state trie in a bulkier format, that can be processed faster.
    Uncompressed(MptTrieUncompressed),
    /// Storage or state trie format that can be processed as is, as it
    /// corresponds to the internal format.
    Direct(MptTrieDirect),
}

/// A trie pre-image where both state & storage are combined into one payload.
#[derive(Clone, Debug, Deserialize, Serialize)]
#[serde(rename_all = "snake_case")]
pub struct MptCombinedPreImages {
    /// Compact combined state and storage tries.
    pub compact: MptTrieCompact,
}

// TODO
/// Bulkier format that is quicker to process.
<<<<<<< HEAD
#[derive(Debug, Deserialize, Serialize)]
pub struct MptTrieUncompressed {}
=======
#[derive(Clone, Debug, Deserialize, Serialize)]
pub struct TrieUncompressed {}
>>>>>>> 677dc0dc

// TODO
#[serde_as]
/// Compact representation of a trie (will likely be very close to <https://github.com/ledgerwatch/erigon/blob/devel/docs/programmers_guide/witness_formal_spec.md>)
<<<<<<< HEAD
#[derive(Debug, Deserialize, Serialize)]
pub struct MptTrieCompact(#[serde_as(as = "FromInto<ByteString>")] pub Vec<u8>);
=======
#[derive(Clone, Debug, Deserialize, Serialize)]
pub struct TrieCompact(#[serde_as(as = "FromInto<ByteString>")] pub Vec<u8>);
>>>>>>> 677dc0dc

// TODO
/// Trie format that is in exactly the same format of our internal trie format.
/// This is the fastest format for us to processes.
<<<<<<< HEAD
#[derive(Debug, Deserialize, Serialize)]
pub struct MptTrieDirect(pub HashedPartialTrie);
=======
#[derive(Clone, Debug, Deserialize, Serialize)]
pub struct TrieDirect(pub HashedPartialTrie);
>>>>>>> 677dc0dc

/// A trie pre-image where state and storage are separate.
#[derive(Clone, Debug, Deserialize, Serialize)]
#[serde(rename_all = "snake_case")]
pub enum MptSeparateStorageTriesPreImage {
    /// A single hash map that contains all node hashes from all storage tries
    /// involved in the block. We can reconstruct the individual storage tries
    /// by the storage root hash in the state entries.
    SingleTrie(MptTrieUncompressed),

    /// Each storage trie is sent over in a hashmap with the hashed account
    /// address as a key.
    MultipleTries(HashMap<HashedAccountAddr, MptSeparateTriePreImage>),
}

/// Variants on differing format for SMT.
///
/// Currently there is only one format, but will keep this open in case there
/// are multiple in the future.
#[derive(Debug, Deserialize, Serialize)]
#[serde(rename_all = "snake_case")]
pub enum SmtBlockTraceTriePreImages {
    /// Single trie containing all sub tries.
    Single(SingleSmtPreImage),
}

/// Bytes for a single trie compact SMT.
#[derive(Debug, Deserialize, Serialize)]
#[serde(rename_all = "snake_case")]
#[serde_as]
pub struct SingleSmtPreImage(#[serde_as(as = "FromInto<ByteString>")] Vec<u8>);

/// Information that is specific to the atomic unit used by the block. This may
/// be information for each txn or for each continuation segment.
#[derive(Debug, Deserialize, Serialize)]
#[serde(rename_all = "snake_case")]
pub enum AtomicUnitInfo {
    /// The block is broken into segments per each txn.
    Txn(Vec<TxnInfo>),

    /// The block is broken into segments based on arbitrary executed cycle
    /// ranges.
    Continuations(Vec<ContinuationInfo>),
}

/// Info specific to txns in the block.
#[derive(Clone, Debug, Deserialize, Serialize)]
pub struct TxnInfo {
    /// Trace data for the txn. This is used by the protocol to:
    /// - Mutate it's own trie state between txns to arrive at the correct trie
    ///   state for the start of each txn.
    /// - Create minimal partial tries needed for proof gen based on what state
    ///   the txn accesses. (eg. What trie nodes are accessed).
    pub traces: HashMap<Address, TxnTrace>,

    /// Data that is specific to the txn as a whole.
    pub meta: TxnMeta,
}

/// Structure holding metadata for one transaction.
#[serde_as]
#[derive(Clone, Debug, Deserialize, Serialize)]
pub struct TxnMeta {
    /// Txn byte code.
    #[serde_as(as = "FromInto<ByteString>")]
    pub byte_code: Vec<u8>,

    /// Rlped bytes of the new txn value inserted into the txn trie by
    /// this txn. Note that the key is not included and this is only the rlped
    /// value of the node!
    #[serde_as(as = "FromInto<ByteString>")]
    pub new_txn_trie_node_byte: Vec<u8>,

    /// Rlped bytes of the new receipt value inserted into the receipt trie by
    /// this txn. Note that the key is not included and this is only the rlped
    /// value of the node!
    #[serde_as(as = "TryFromInto<ByteString>")]
    pub new_receipt_trie_node_byte: Vec<u8>,

    /// Gas used by this txn (Note: not cumulative gas used).
    pub gas_used: u64,
}

/// A "trace" specific to an account for a txn.
///
/// Specifically, since we can not execute the txn before proof generation, we
/// rely on a separate EVM to run the txn and supply this data for us.
#[derive(Clone, Debug, Deserialize, Serialize)]
pub struct TxnTrace {
    /// If the balance changed, then the new balance will appear here. Will be
    /// `None` if no change.
    #[serde(skip_serializing_if = "Option::is_none")]
    pub balance: Option<U256>,

    /// If the nonce changed, then the new nonce will appear here. Will be
    /// `None` if no change.
    #[serde(skip_serializing_if = "Option::is_none")]
    pub nonce: Option<U256>,

    /// Account addresses that were only read by the txn.
    ///
    /// Note that if storage is written to, then it does not need to appear in
    /// this list (but is also fine if it does).
    #[serde(skip_serializing_if = "Option::is_none")]
    pub storage_read: Option<Vec<StorageAddr>>,

    /// Account storage addresses that were mutated by the txn along with their
    /// new value.
    #[serde(skip_serializing_if = "Option::is_none")]
    pub storage_written: Option<HashMap<StorageAddr, StorageVal>>,

    /// Contract code that this address accessed.
    #[serde(skip_serializing_if = "Option::is_none")]
    pub code_usage: Option<ContractCodeUsage>,

    /// True if the account existed before this txn but self-destructed at the
    /// end of this txn.
    #[serde(skip_serializing_if = "Option::is_none")]
    pub self_destructed: Option<bool>,
}

/// Contract code access type. Used by txn traces.
#[serde_as]
#[derive(Clone, Debug, Deserialize, Serialize)]
#[serde(rename_all = "snake_case")]
pub enum ContractCodeUsage {
    /// Contract was read.
    Read(CodeHash),

    /// Contract was created (and these are the bytes). Note that this new
    /// contract code will not appear in the [`BlockTrace`] map.
    Write(#[serde_as(as = "FromInto<ByteString>")] ByteString),
}

impl ContractCodeUsage {
    pub(crate) fn get_code_hash(&self) -> CodeHash {
        match self {
            ContractCodeUsage::Read(hash) => *hash,
            ContractCodeUsage::Write(bytes) => hash(bytes),
        }
    }
}

/// Information provided in the raw block trace needed to create IR
/// ([evm_arithmetization_mpt::GenerationInputs](GenerationInputs)) for a given
/// segment.
// TODO: Fill in once we know what information we need per continuation...
#[derive(Debug, Deserialize, Serialize)]
pub struct ContinuationInfo {}<|MERGE_RESOLUTION|>--- conflicted
+++ resolved
@@ -77,13 +77,8 @@
 }
 
 /// State/Storage trie pre-images that are separate.
-<<<<<<< HEAD
 #[derive(Debug, Deserialize, Serialize)]
 pub struct MptSeparateTriePreImages {
-=======
-#[derive(Clone, Debug, Deserialize, Serialize)]
-pub struct SeparateTriePreImages {
->>>>>>> 677dc0dc
     /// State trie.
     pub state: MptSeparateTriePreImage,
     /// Storage trie.
@@ -111,35 +106,20 @@
 
 // TODO
 /// Bulkier format that is quicker to process.
-<<<<<<< HEAD
 #[derive(Debug, Deserialize, Serialize)]
 pub struct MptTrieUncompressed {}
-=======
-#[derive(Clone, Debug, Deserialize, Serialize)]
-pub struct TrieUncompressed {}
->>>>>>> 677dc0dc
 
 // TODO
 #[serde_as]
 /// Compact representation of a trie (will likely be very close to <https://github.com/ledgerwatch/erigon/blob/devel/docs/programmers_guide/witness_formal_spec.md>)
-<<<<<<< HEAD
 #[derive(Debug, Deserialize, Serialize)]
 pub struct MptTrieCompact(#[serde_as(as = "FromInto<ByteString>")] pub Vec<u8>);
-=======
-#[derive(Clone, Debug, Deserialize, Serialize)]
-pub struct TrieCompact(#[serde_as(as = "FromInto<ByteString>")] pub Vec<u8>);
->>>>>>> 677dc0dc
 
 // TODO
 /// Trie format that is in exactly the same format of our internal trie format.
 /// This is the fastest format for us to processes.
-<<<<<<< HEAD
 #[derive(Debug, Deserialize, Serialize)]
 pub struct MptTrieDirect(pub HashedPartialTrie);
-=======
-#[derive(Clone, Debug, Deserialize, Serialize)]
-pub struct TrieDirect(pub HashedPartialTrie);
->>>>>>> 677dc0dc
 
 /// A trie pre-image where state and storage are separate.
 #[derive(Clone, Debug, Deserialize, Serialize)]
