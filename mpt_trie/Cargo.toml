[package]
name = "mpt_trie"
description = "Types and utility functions for building/working with partial Ethereum tries."
<<<<<<< HEAD
version = "0.2.0"
=======
version = "0.2.1"
>>>>>>> 4a9dfda2
authors = ["Polygon Zero <bgluth@polygon.technology>"]
readme = "README.md"
edition.workspace = true
license.workspace = true
repository.workspace = true
homepage.workspace = true

exclude = [
    "test_data/*"
]

[dependencies]
bytes = { workspace = true }
enum-as-inner = { workspace = true }
ethereum-types = { workspace = true }
hex = { workspace = true }
keccak-hash = { workspace = true }
parking_lot = { version = "0.12.1", features = ["serde"] }
thiserror = { workspace = true }
log = { workspace = true }
num = { workspace = true, optional = true }
num-traits = "0.2.15"
uint = "0.9.5"
rlp = { workspace = true }
serde = { workspace = true, features = ["derive", "rc"] }
impl-rlp = "0.3.0"
impl-codec = "0.6.0"
impl-serde = "0.4.0"
impl-num-traits = "0.1.2"

[dev-dependencies]
eth_trie = "0.4.0"
pretty_env_logger = "0.5.0"
rand = { workspace = true }
rlp-derive = { workspace = true }
serde_json = { workspace = true }

[features]
default = ["trie_debug"]
trie_debug = ["num"]

[lib]
doc-scrape-examples = true

[[example]]
name = "simple"
doc-scrape-examples = true

[package.metadata.docs.rs]
cargo-args = ["-Zunstable-options", "-Zrustdoc-scrape-examples"]<|MERGE_RESOLUTION|>--- conflicted
+++ resolved
@@ -1,11 +1,7 @@
 [package]
 name = "mpt_trie"
 description = "Types and utility functions for building/working with partial Ethereum tries."
-<<<<<<< HEAD
-version = "0.2.0"
-=======
 version = "0.2.1"
->>>>>>> 4a9dfda2
 authors = ["Polygon Zero <bgluth@polygon.technology>"]
 readme = "README.md"
 edition.workspace = true
