--- conflicted
+++ resolved
@@ -910,7 +910,6 @@
         }
     }
 
-<<<<<<< HEAD
     /// Creates `Nibbles` from a big endian `H256`.
     pub fn from_h256_be_zero(v: H256) -> Self {
         Self::from_h256_common_zero(|v| NibblesIntern::from_big_endian(v.as_bytes()), v)
@@ -924,8 +923,6 @@
         }
     }
 
-=======
->>>>>>> 677dc0dc
     /// Returns a slice of the internal bytes of packed nibbles.
     /// Only the relevant bytes (up to `count` nibbles) are considered valid.
     pub fn as_byte_slice(&self) -> &[u8] {
